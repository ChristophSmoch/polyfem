#include "Stokes.hpp"

#include <polyfem/basis/Basis.hpp>
#include <polyfem/assembler/ElementAssemblyValues.hpp>
#include <polyfem/utils/ElasticityUtils.hpp>

namespace polyfem::assembler
{
	void StokesVelocity::add_multimaterial(const int index, const json &params)
	{
		assert(size_ == 2 || size_ == 3);

		if (params.count("viscosity"))
		{
			viscosity_ = params["viscosity"];
		}
	}

	void StokesVelocity::set_size(const int size)
	{
		size_ = size;
	}

	Eigen::Matrix<double, Eigen::Dynamic, 1, 0, 9, 1>
	StokesVelocity::assemble(const LinearAssemblerData &data) const
	{
		// (gradi : gradj)  = <gradi, gradj> * Id

		Eigen::Matrix<double, Eigen::Dynamic, 1, 0, 9, 1> res(size() * size());
		res.setZero();
<<<<<<< HEAD

		const Eigen::MatrixXd &gradi = data.vals.basis_values[data.i].grad_t_m;
		const Eigen::MatrixXd &gradj = data.vals.basis_values[data.j].grad_t_m;
		double dot = 0;
		for (int k = 0; k < gradi.rows(); ++k)
		{
			dot += gradi.row(k).dot(gradj.row(k)) * data.da(k);
		}

		dot *= viscosity_;

		for (int d = 0; d < size(); ++d)
			res(d * size() + d) = dot;

		return res;
	}

	Eigen::Matrix<double, Eigen::Dynamic, 1, 0, 3, 1>
	StokesVelocity::compute_rhs(const AutodiffHessianPt &pt) const
	{
		assert(pt.size() == size());
		Eigen::Matrix<double, Eigen::Dynamic, 1, 0, 3, 1> res(size());

		for (int d = 0; d < size(); ++d)
		{
			res(d) = viscosity_ * pt(d).getHessian().trace();
		}

		return res;
	}

	void StokesVelocity::compute_norm_velocity(const basis::ElementBases &bs, const basis::ElementBases &gbs, const Eigen::MatrixXd &local_pts, const Eigen::MatrixXd &velocity, Eigen::MatrixXd &norms) const
	{
		norms.resize(local_pts.rows(), 1);
		assert(velocity.cols() == 1);

		Eigen::MatrixXd vel(1, size());

		ElementAssemblyValues vals;
		vals.compute(-1, size() == 3, local_pts, bs, gbs);

		for (long p = 0; p < local_pts.rows(); ++p)
		{
			vel.setZero();

			for (std::size_t j = 0; j < bs.bases.size(); ++j)
			{
				const basis::Basis &b = bs.bases[j];
				const auto &loc_val = vals.basis_values[j];

				assert(bs.bases.size() == vals.basis_values.size());
				assert(loc_val.val.rows() == local_pts.rows());
				assert(loc_val.val.cols() == 1);

=======

		const Eigen::MatrixXd &gradi = data.vals.basis_values[data.i].grad_t_m;
		const Eigen::MatrixXd &gradj = data.vals.basis_values[data.j].grad_t_m;
		double dot = 0;
		for (int k = 0; k < gradi.rows(); ++k)
		{
			dot += gradi.row(k).dot(gradj.row(k)) * data.da(k);
		}

		dot *= viscosity_;

		for (int d = 0; d < size(); ++d)
			res(d * size() + d) = dot;

		return res;
	}

	Eigen::Matrix<double, Eigen::Dynamic, 1, 0, 3, 1>
	StokesVelocity::compute_rhs(const AutodiffHessianPt &pt) const
	{
		assert(pt.size() == size());
		Eigen::Matrix<double, Eigen::Dynamic, 1, 0, 3, 1> res(size());

		for (int d = 0; d < size(); ++d)
		{
			res(d) = viscosity_ * pt(d).getHessian().trace();
		}

		return res;
	}

	void StokesVelocity::compute_norm_velocity(const basis::ElementBases &bs, const basis::ElementBases &gbs, const Eigen::MatrixXd &local_pts, const Eigen::MatrixXd &velocity, Eigen::MatrixXd &norms) const
	{
		norms.resize(local_pts.rows(), 1);
		assert(velocity.cols() == 1);

		Eigen::MatrixXd vel(1, size());

		ElementAssemblyValues vals;
		vals.compute(-1, size() == 3, local_pts, bs, gbs);

		for (long p = 0; p < local_pts.rows(); ++p)
		{
			vel.setZero();

			for (std::size_t j = 0; j < bs.bases.size(); ++j)
			{
				const basis::Basis &b = bs.bases[j];
				const auto &loc_val = vals.basis_values[j];

				assert(bs.bases.size() == vals.basis_values.size());
				assert(loc_val.val.rows() == local_pts.rows());
				assert(loc_val.val.cols() == 1);

>>>>>>> 44992b3f
				for (int d = 0; d < size(); ++d)
				{
					for (std::size_t ii = 0; ii < b.global().size(); ++ii)
					{
						vel(d) += b.global()[ii].val * loc_val.val(p) * velocity(b.global()[ii].index * size() + d);
					}
				}
			}

			norms(p) = vel.norm();
		}
	}

	void StokesVelocity::compute_stress_tensor(const basis::ElementBases &bs, const basis::ElementBases &gbs, const Eigen::MatrixXd &local_pts, const Eigen::MatrixXd &velocity, Eigen::MatrixXd &tensor) const
	{
		tensor.resize(local_pts.rows(), size());
		assert(velocity.cols() == 1);

		Eigen::MatrixXd vel(1, size());

		ElementAssemblyValues vals;
		vals.compute(-1, size() == 3, local_pts, bs, gbs);

		for (long p = 0; p < local_pts.rows(); ++p)
		{
			vel.setZero();

			for (std::size_t j = 0; j < bs.bases.size(); ++j)
			{
				const basis::Basis &b = bs.bases[j];
				const auto &loc_val = vals.basis_values[j];

				assert(bs.bases.size() == vals.basis_values.size());
				assert(loc_val.grad.rows() == local_pts.rows());
				assert(loc_val.grad.cols() == size());

				for (int d = 0; d < size(); ++d)
				{
					for (std::size_t ii = 0; ii < b.global().size(); ++ii)
					{
						vel(d) += b.global()[ii].val * loc_val.val(p) * velocity(b.global()[ii].index * size() + d);
					}
				}
			}
<<<<<<< HEAD

			tensor.row(p) = vel;
		}
	}

	void StokesMixed::set_size(const int size)
	{
		size_ = size;
	}

	Eigen::Matrix<double, Eigen::Dynamic, 1, 0, 3, 1>
	StokesMixed::assemble(const MixedAssemblerData &data) const
	{
		// -(psii : div phij)  = psii * gradphij

		Eigen::Matrix<double, Eigen::Dynamic, 1, 0, 3, 1> res(rows() * cols());
		res.setZero();

		const Eigen::MatrixXd &psii = data.psi_vals.basis_values[data.i].val;
		const Eigen::MatrixXd &gradphij = data.phi_vals.basis_values[data.j].grad_t_m;
		assert(psii.size() == gradphij.rows());
		assert(gradphij.cols() == rows());

		for (int k = 0; k < gradphij.rows(); ++k)
		{
			res -= psii(k) * gradphij.row(k) * data.da(k);
=======

			tensor.row(p) = vel;
>>>>>>> 44992b3f
		}
	}

<<<<<<< HEAD
		return res;
	}

	void StokesPressure::add_multimaterial(const int index, const json &params) 
	{
		if (params.contains("delta1"))
			delta1_ = params["delta1"];
		if (params.contains("delta2"))
			delta2_ = params["delta2"];
	}

	Eigen::Matrix<double, 1, 1>
	StokesPressure::assemble(const LinearAssemblerData &data) const
	{
		// delta * (gradphii : gradphij)

		Eigen::Matrix<double, 1, 1> res;
		res.setZero();

		const Eigen::MatrixXd &gradphii = data.vals.basis_values[data.i].grad_t_m;
		const Eigen::MatrixXd &gradphij = data.vals.basis_values[data.j].grad_t_m;

		const Eigen::MatrixXd &phii = data.vals.basis_values[data.i].val;
		const Eigen::MatrixXd &phij = data.vals.basis_values[data.j].val;

		for (int k = 0; k < gradphij.rows(); ++k)
		{
			res(0) += delta1_ * gradphii.row(k).dot(gradphij.row(k)) * data.da(k);
			res(0) += delta2_ * phii(k) * phij(k) * data.da(k);
=======
	void StokesMixed::set_size(const int size)
	{
		size_ = size;
	}

	Eigen::Matrix<double, Eigen::Dynamic, 1, 0, 3, 1>
	StokesMixed::assemble(const MixedAssemblerData &data) const
	{
		// -(psii : div phij)  = psii * gradphij

		Eigen::Matrix<double, Eigen::Dynamic, 1, 0, 3, 1> res(rows() * cols());
		res.setZero();

		const Eigen::MatrixXd &psii = data.psi_vals.basis_values[data.i].val;
		const Eigen::MatrixXd &gradphij = data.phi_vals.basis_values[data.j].grad_t_m;
		assert(psii.size() == gradphij.rows());
		assert(gradphij.cols() == rows());

		for (int k = 0; k < gradphij.rows(); ++k)
		{
			res -= psii(k) * gradphij.row(k) * data.da(k);
>>>>>>> 44992b3f
		}

		return res;
	}
<<<<<<< HEAD
} // namespace assembler
=======

	Eigen::Matrix<double, Eigen::Dynamic, 1, 0, 3, 1>
	StokesMixed::compute_rhs(const AutodiffHessianPt &pt) const
	{
		assert(pt.size() == rows());
		Eigen::Matrix<double, Eigen::Dynamic, 1, 0, 3, 1> res(rows());
		assert(false);
		return res;
	}
} // namespace polyfem::assembler
>>>>>>> 44992b3f
<|MERGE_RESOLUTION|>--- conflicted
+++ resolved
@@ -28,7 +28,6 @@
 
 		Eigen::Matrix<double, Eigen::Dynamic, 1, 0, 9, 1> res(size() * size());
 		res.setZero();
-<<<<<<< HEAD
 
 		const Eigen::MatrixXd &gradi = data.vals.basis_values[data.i].grad_t_m;
 		const Eigen::MatrixXd &gradj = data.vals.basis_values[data.j].grad_t_m;
@@ -83,62 +82,6 @@
 				assert(loc_val.val.rows() == local_pts.rows());
 				assert(loc_val.val.cols() == 1);
 
-=======
-
-		const Eigen::MatrixXd &gradi = data.vals.basis_values[data.i].grad_t_m;
-		const Eigen::MatrixXd &gradj = data.vals.basis_values[data.j].grad_t_m;
-		double dot = 0;
-		for (int k = 0; k < gradi.rows(); ++k)
-		{
-			dot += gradi.row(k).dot(gradj.row(k)) * data.da(k);
-		}
-
-		dot *= viscosity_;
-
-		for (int d = 0; d < size(); ++d)
-			res(d * size() + d) = dot;
-
-		return res;
-	}
-
-	Eigen::Matrix<double, Eigen::Dynamic, 1, 0, 3, 1>
-	StokesVelocity::compute_rhs(const AutodiffHessianPt &pt) const
-	{
-		assert(pt.size() == size());
-		Eigen::Matrix<double, Eigen::Dynamic, 1, 0, 3, 1> res(size());
-
-		for (int d = 0; d < size(); ++d)
-		{
-			res(d) = viscosity_ * pt(d).getHessian().trace();
-		}
-
-		return res;
-	}
-
-	void StokesVelocity::compute_norm_velocity(const basis::ElementBases &bs, const basis::ElementBases &gbs, const Eigen::MatrixXd &local_pts, const Eigen::MatrixXd &velocity, Eigen::MatrixXd &norms) const
-	{
-		norms.resize(local_pts.rows(), 1);
-		assert(velocity.cols() == 1);
-
-		Eigen::MatrixXd vel(1, size());
-
-		ElementAssemblyValues vals;
-		vals.compute(-1, size() == 3, local_pts, bs, gbs);
-
-		for (long p = 0; p < local_pts.rows(); ++p)
-		{
-			vel.setZero();
-
-			for (std::size_t j = 0; j < bs.bases.size(); ++j)
-			{
-				const basis::Basis &b = bs.bases[j];
-				const auto &loc_val = vals.basis_values[j];
-
-				assert(bs.bases.size() == vals.basis_values.size());
-				assert(loc_val.val.rows() == local_pts.rows());
-				assert(loc_val.val.cols() == 1);
-
->>>>>>> 44992b3f
 				for (int d = 0; d < size(); ++d)
 				{
 					for (std::size_t ii = 0; ii < b.global().size(); ++ii)
@@ -183,7 +126,6 @@
 					}
 				}
 			}
-<<<<<<< HEAD
 
 			tensor.row(p) = vel;
 		}
@@ -210,14 +152,8 @@
 		for (int k = 0; k < gradphij.rows(); ++k)
 		{
 			res -= psii(k) * gradphij.row(k) * data.da(k);
-=======
+		}
 
-			tensor.row(p) = vel;
->>>>>>> 44992b3f
-		}
-	}
-
-<<<<<<< HEAD
 		return res;
 	}
 
@@ -247,36 +183,10 @@
 		{
 			res(0) += delta1_ * gradphii.row(k).dot(gradphij.row(k)) * data.da(k);
 			res(0) += delta2_ * phii(k) * phij(k) * data.da(k);
-=======
-	void StokesMixed::set_size(const int size)
-	{
-		size_ = size;
-	}
-
-	Eigen::Matrix<double, Eigen::Dynamic, 1, 0, 3, 1>
-	StokesMixed::assemble(const MixedAssemblerData &data) const
-	{
-		// -(psii : div phij)  = psii * gradphij
-
-		Eigen::Matrix<double, Eigen::Dynamic, 1, 0, 3, 1> res(rows() * cols());
-		res.setZero();
-
-		const Eigen::MatrixXd &psii = data.psi_vals.basis_values[data.i].val;
-		const Eigen::MatrixXd &gradphij = data.phi_vals.basis_values[data.j].grad_t_m;
-		assert(psii.size() == gradphij.rows());
-		assert(gradphij.cols() == rows());
-
-		for (int k = 0; k < gradphij.rows(); ++k)
-		{
-			res -= psii(k) * gradphij.row(k) * data.da(k);
->>>>>>> 44992b3f
 		}
 
 		return res;
 	}
-<<<<<<< HEAD
-} // namespace assembler
-=======
 
 	Eigen::Matrix<double, Eigen::Dynamic, 1, 0, 3, 1>
 	StokesMixed::compute_rhs(const AutodiffHessianPt &pt) const
@@ -286,5 +196,4 @@
 		assert(false);
 		return res;
 	}
-} // namespace polyfem::assembler
->>>>>>> 44992b3f
+} // namespace polyfem::assembler
#include "LinearElasticity.hpp"

#include <polyfem/basis/Basis.hpp>
#include <polyfem/assembler/ElementAssemblyValues.hpp>

#include <polyfem/autogen/auto_elasticity_rhs.hpp>

#include <polyfem/utils/MatrixUtils.hpp>
#include <finitediff.hpp>
#include <polyfem/utils/Logger.hpp>

namespace polyfem
{
	using namespace basis;

	namespace assembler
	{
		namespace {
			bool delta(int i, int j)
			{
				return (i == j) ? true : false;
			}
		}

		void LinearElasticity::add_multimaterial(const int index, const json &params)
		{
			assert(size_ == 2 || size_ == 3);

			params_.add_multimaterial(index, params, size_ == 3);
		}

		Eigen::Matrix<double, Eigen::Dynamic, 1, 0, 9, 1>
		LinearElasticity::assemble(const LinearAssemblerData &data) const
		{
			// mu ((gradi' gradj) Id + ((gradi gradj')') + lambda gradi *gradj';
			const Eigen::MatrixXd &gradi = data.vals.basis_values[data.i].grad_t_m;
			const Eigen::MatrixXd &gradj = data.vals.basis_values[data.j].grad_t_m;

			Eigen::Matrix<double, Eigen::Dynamic, 1, 0, 9, 1> res(size() * size());
			res.setZero();

			for (long k = 0; k < gradi.rows(); ++k)
			{
				Eigen::Matrix<double, Eigen::Dynamic, 1, 0, 9, 1> res_k(size() * size());
				//            res_k.setZero();
				const Eigen::Matrix<double, Eigen::Dynamic, Eigen::Dynamic, 0, 3, 3> outer = gradi.row(k).transpose() * gradj.row(k);
				const double dot = gradi.row(k).dot(gradj.row(k));

				double lambda, mu;
				params_.lambda_mu(data.vals.quadrature.points.row(k), data.vals.val.row(k), data.vals.element_id, lambda, mu);

				for (int ii = 0; ii < size(); ++ii)
				{
					for (int jj = 0; jj < size(); ++jj)
					{
						res_k(jj * size() + ii) = outer(ii * size() + jj) * mu + outer(jj * size() + ii) * lambda;
						if (ii == jj)
							res_k(jj * size() + ii) += mu * dot;
					}
				}
				res += res_k * data.da(k);
			}

			return res;
		}

		double LinearElasticity::compute_energy(const NonLinearAssemblerData &data) const
		{
			return compute_energy_aux<double>(data);
		}

		Eigen::VectorXd LinearElasticity::assemble_grad(const NonLinearAssemblerData &data) const
		{
			const int n_bases = data.vals.basis_values.size();
			return polyfem::gradient_from_energy(
				size(), n_bases, data,
				[&](const NonLinearAssemblerData &data) { return compute_energy_aux<DScalar1<double, Eigen::Matrix<double, 6, 1>>>(data); },
				[&](const NonLinearAssemblerData &data) { return compute_energy_aux<DScalar1<double, Eigen::Matrix<double, 8, 1>>>(data); },
				[&](const NonLinearAssemblerData &data) { return compute_energy_aux<DScalar1<double, Eigen::Matrix<double, 12, 1>>>(data); },
				[&](const NonLinearAssemblerData &data) { return compute_energy_aux<DScalar1<double, Eigen::Matrix<double, 18, 1>>>(data); },
				[&](const NonLinearAssemblerData &data) { return compute_energy_aux<DScalar1<double, Eigen::Matrix<double, 24, 1>>>(data); },
				[&](const NonLinearAssemblerData &data) { return compute_energy_aux<DScalar1<double, Eigen::Matrix<double, 30, 1>>>(data); },
				[&](const NonLinearAssemblerData &data) { return compute_energy_aux<DScalar1<double, Eigen::Matrix<double, 60, 1>>>(data); },
				[&](const NonLinearAssemblerData &data) { return compute_energy_aux<DScalar1<double, Eigen::Matrix<double, 81, 1>>>(data); },
				[&](const NonLinearAssemblerData &data) { return compute_energy_aux<DScalar1<double, Eigen::Matrix<double, Eigen::Dynamic, 1, 0, SMALL_N, 1>>>(data); },
				[&](const NonLinearAssemblerData &data) { return compute_energy_aux<DScalar1<double, Eigen::Matrix<double, Eigen::Dynamic, 1, 0, BIG_N, 1>>>(data); },
				[&](const NonLinearAssemblerData &data) { return compute_energy_aux<DScalar1<double, Eigen::VectorXd>>(data); });
		}

		Eigen::MatrixXd LinearElasticity::assemble_hessian(const NonLinearAssemblerData &data) const
		{
			const int n_bases = data.vals.basis_values.size();
			return polyfem::hessian_from_energy(
				size(), n_bases, data,
				[&](const NonLinearAssemblerData &data) { return compute_energy_aux<DScalar2<double, Eigen::Matrix<double, 6, 1>, Eigen::Matrix<double, 6, 6>>>(data); },
				[&](const NonLinearAssemblerData &data) { return compute_energy_aux<DScalar2<double, Eigen::Matrix<double, 8, 1>, Eigen::Matrix<double, 8, 8>>>(data); },
				[&](const NonLinearAssemblerData &data) { return compute_energy_aux<DScalar2<double, Eigen::Matrix<double, 12, 1>, Eigen::Matrix<double, 12, 12>>>(data); },
				[&](const NonLinearAssemblerData &data) { return compute_energy_aux<DScalar2<double, Eigen::Matrix<double, 18, 1>, Eigen::Matrix<double, 18, 18>>>(data); },
				[&](const NonLinearAssemblerData &data) { return compute_energy_aux<DScalar2<double, Eigen::Matrix<double, 24, 1>, Eigen::Matrix<double, 24, 24>>>(data); },
				[&](const NonLinearAssemblerData &data) { return compute_energy_aux<DScalar2<double, Eigen::Matrix<double, 30, 1>, Eigen::Matrix<double, 30, 30>>>(data); },
				[&](const NonLinearAssemblerData &data) { return compute_energy_aux<DScalar2<double, Eigen::Matrix<double, 60, 1>, Eigen::Matrix<double, 60, 60>>>(data); },
				[&](const NonLinearAssemblerData &data) { return compute_energy_aux<DScalar2<double, Eigen::Matrix<double, 81, 1>, Eigen::Matrix<double, 81, 81>>>(data); },
				[&](const NonLinearAssemblerData &data) { return compute_energy_aux<DScalar2<double, Eigen::Matrix<double, Eigen::Dynamic, 1, 0, SMALL_N, 1>, Eigen::Matrix<double, Eigen::Dynamic, Eigen::Dynamic, 0, SMALL_N, SMALL_N>>>(data); },
				[&](const NonLinearAssemblerData &data) { return compute_energy_aux<DScalar2<double, Eigen::VectorXd, Eigen::MatrixXd>>(data); });
		}

		// Compute \int mu eps : eps + lambda/2 tr(eps)^2 = \int mu tr(eps^2) + lambda/2 tr(eps)^2
		template <typename T>
		T LinearElasticity::compute_energy_aux(const NonLinearAssemblerData &data) const
		{
			typedef Eigen::Matrix<T, Eigen::Dynamic, 1> AutoDiffVect;
			typedef Eigen::Matrix<T, Eigen::Dynamic, Eigen::Dynamic, 0, 3, 3> AutoDiffGradMat;

<<<<<<< HEAD
			assert(data.x.cols() == 1);

			const int n_pts = data.da.size();

			Eigen::Matrix<double, Eigen::Dynamic, 1> local_dispv(data.vals.basis_values.size() * size(), 1);
			local_dispv.setZero();
			for (size_t i = 0; i < data.vals.basis_values.size(); ++i)
			{
				const auto &bs = data.vals.basis_values[i];
				for (size_t ii = 0; ii < bs.global.size(); ++ii)
				{
					for (int d = 0; d < size(); ++d)
					{
						local_dispv(i * size() + d) += bs.global[ii].val * data.x(bs.global[ii].index * size() + d);
					}
				}
			}
=======
			AutoDiffVect local_disp;
			get_local_disp(data, size(), local_disp);

			AutoDiffGradMat disp_grad(size(), size());
>>>>>>> 44992b3f

			T energy = T(0.0);

			const int n_pts = data.da.size();
			for (long p = 0; p < n_pts; ++p)
			{
<<<<<<< HEAD
				for (long k = 0; k < def_grad.size(); ++k)
					def_grad(k) = T(0);

				for (size_t i = 0; i < data.vals.basis_values.size(); ++i)
				{
					const auto &bs = data.vals.basis_values[i];
					const Eigen::Matrix<double, Eigen::Dynamic, 1, 0, 3, 1> grad = bs.grad.row(p);
					assert(grad.size() == size());

					for (int d = 0; d < size(); ++d)
					{
						for (int c = 0; c < size(); ++c)
						{
							def_grad(d, c) += grad(c) * local_disp(i * size() + d);
						}
					}
				}

				AutoDiffGradMat jac_it(size(), size());
				for (long k = 0; k < jac_it.size(); ++k)
					jac_it(k) = T(data.vals.jac_it[p](k));
				def_grad = def_grad * jac_it;
=======
				compute_disp_grad_at_quad(data, local_disp, p, size(), disp_grad);
>>>>>>> 44992b3f

				const AutoDiffGradMat strain = (disp_grad + disp_grad.transpose()) / T(2);

				double lambda, mu;
				params_.lambda_mu(data.vals.quadrature.points.row(p), data.vals.val.row(p), data.vals.element_id, lambda, mu);

				const T val = mu * (strain.transpose() * strain).trace() + lambda / 2 * strain.trace() * strain.trace();

				energy += val * data.da(p);
			}
			return energy;
		}

		Eigen::Matrix<double, Eigen::Dynamic, 1, 0, 3, 1>
		LinearElasticity::compute_rhs(const AutodiffHessianPt &pt) const
		{
			assert(pt.size() == size());
			Eigen::Matrix<double, Eigen::Dynamic, 1, 0, 3, 1> res(size());

			double lambda, mu;
			// TODO!
			params_.lambda_mu(0, 0, 0, pt(0).getValue(), pt(1).getValue(), size_ == 2 ? 0. : pt(2).getValue(), 0, lambda, mu);

			if (size() == 2)
				autogen::linear_elasticity_2d_function(pt, lambda, mu, res);
			else if (size() == 3)
				autogen::linear_elasticity_3d_function(pt, lambda, mu, res);
			else
				assert(false);

			return res;
		}

		void LinearElasticity::compute_stress_tensor(const int el_id, const ElementBases &bs, const ElementBases &gbs, const Eigen::MatrixXd &local_pts, const Eigen::MatrixXd &displacement, Eigen::MatrixXd &stresses) const
		{
			assign_stress_tensor(el_id, bs, gbs, local_pts, displacement, size() * size(), stresses, [&](const Eigen::MatrixXd &stress) {
				Eigen::MatrixXd tmp = stress;
				auto a = Eigen::Map<Eigen::MatrixXd>(tmp.data(), 1, size() * size());
				return Eigen::MatrixXd(a);
			});
		}

		void LinearElasticity::compute_stiffness_tensor(const assembler::ElementAssemblyValues &vals, const Eigen::MatrixXd &local_pts, const Eigen::MatrixXd &displacement, Eigen::MatrixXd &tensor) const
		{
			tensor.resize(local_pts.rows(), size() * size() * size() * size());
			assert(displacement.cols() == 1);

			for (long p = 0; p < local_pts.rows(); ++p)
			{
				double lambda, mu;
				params_.lambda_mu(local_pts.row(p), vals.val.row(p), vals.element_id, lambda, mu);

				for (int i = 0, idx = 0; i < size(); i++)
				for (int j = 0; j < size(); j++)
				for (int k = 0; k < size(); k++)
				for (int l = 0; l < size(); l++)
				{
					tensor(p, idx) = mu * delta(i, k) * delta(j, l) + mu * delta(i, l) * delta(j, k) + lambda * delta(i, j) * delta(k, l);
					idx++;
				}

				// {
				// 	Eigen::MatrixXd hess = utils::unflatten(tensor.row(p), size()*size());
				// 	Eigen::MatrixXd fhess;
				// 	Eigen::VectorXd x0 = utils::flatten(Eigen::MatrixXd::Identity(size(), size()));
				// 	fd::finite_jacobian(
				// 		x0, [this, lambda, mu](const Eigen::VectorXd &x1) -> Eigen::VectorXd 
				// 		{ 
				// 			Eigen::MatrixXd F = utils::unflatten(x1, this->size());
				// 			Eigen::MatrixXd strain = (F + F.transpose()) / 2;
				// 			Eigen::MatrixXd stress_tensor = 2 * mu * strain + lambda * strain.trace() * Eigen::MatrixXd::Identity(this->size(), this->size());
				// 			return utils::flatten(stress_tensor);
				// 		}, fhess);

				// 	if (!fd::compare_hessian(hess, fhess))
				// 	{
				// 		std::cout << "Hessian: " << hess << std::endl;
				// 		std::cout << "Finite hessian: " << fhess << std::endl;
				// 		log_and_throw_error("Hessian in LinearElasticity mismatch");
				// 	}
				// }
			}
		}

		void LinearElasticity::compute_von_mises_stresses(const int el_id, const basis::ElementBases &bs, const basis::ElementBases &gbs, const Eigen::MatrixXd &local_pts, const Eigen::MatrixXd &displacement, Eigen::MatrixXd &stresses) const
		{
			assign_stress_tensor(el_id, bs, gbs, local_pts, displacement, 1, stresses, [&](const Eigen::MatrixXd &stress) {
				Eigen::Matrix<double, 1, 1> res;
				res.setConstant(von_mises_stress_for_stress_tensor(stress));
				return res;
			});
		}

		void LinearElasticity::assign_stress_tensor(const int el_id, const ElementBases &bs, const ElementBases &gbs, const Eigen::MatrixXd &local_pts, const Eigen::MatrixXd &displacement, const int all_size, Eigen::MatrixXd &all, const std::function<Eigen::MatrixXd(const Eigen::MatrixXd &)> &fun) const
		{
			all.resize(local_pts.rows(), all_size);
			assert(displacement.cols() == 1);

			Eigen::MatrixXd displacement_grad(size(), size());

			ElementAssemblyValues vals;
			vals.compute(el_id, size() == 3, local_pts, bs, gbs);

			for (long p = 0; p < local_pts.rows(); ++p)
			{
				// displacement_grad.setZero();

				// for(std::size_t j = 0; j < bs.bases.size(); ++j)
				// {
				// 	const Basis &b = bs.bases[j];
				// 	const auto &loc_val = vals.basis_values[j];

				// 	assert(bs.bases.size() == vals.basis_values.size());
				// 	assert(loc_val.grad.rows() == local_pts.rows());
				// 	assert(loc_val.grad.cols() == size());

				// 	for(int d = 0; d < size(); ++d)
				// 	{
				// 		for(std::size_t ii = 0; ii < b.global().size(); ++ii)
				// 		{
				// 			displacement_grad.row(d) += b.global()[ii].val * loc_val.grad.row(p) * displacement(b.global()[ii].index*size() + d);
				// 		}
				// 	}
				// }

				// displacement_grad = (displacement_grad * vals.jac_it[p]).eval();

				compute_diplacement_grad(size(), bs, vals, local_pts, p, displacement, displacement_grad);

				double lambda, mu;
				params_.lambda_mu(local_pts.row(p), vals.val.row(p), vals.element_id, lambda, mu);

				const Eigen::MatrixXd strain = (displacement_grad + displacement_grad.transpose()) / 2;
				const Eigen::MatrixXd stress = 2 * mu * strain + lambda * strain.trace() * Eigen::MatrixXd::Identity(size(), size());

				all.row(p) = fun(stress);
			}
		}

		Eigen::Matrix<AutodiffScalarGrad, Eigen::Dynamic, 1, 0, 3, 1> LinearElasticity::kernel(const int dim, const AutodiffGradPt &r) const
		{
			Eigen::Matrix<AutodiffScalarGrad, Eigen::Dynamic, 1, 0, 3, 1> res(dim);
			assert(r.size() == dim);

			double mu, nu, lambda;
			// per body lame parameter dont work here!
			params_.lambda_mu(0, 0, 0, 0, 0, 0, 0, lambda, mu);

			// convert to nu!
			nu = lambda / (lambda * (dim - 1) + 2 * mu);

			if (dim == 2)
			{
				res(0) = 1. / (8 * M_PI * mu * (1 - nu)) * ((3 - 4 * nu) * log(1. / r.norm()) + r(0) * r(0) / r.squaredNorm());
				res(1) = 1. / (8 * M_PI * mu * (1 - nu)) * r(0) * r(1) / r.squaredNorm();
			}
			else if (dim == 3)
			{
				res(0) = 1. / (16 * M_PI * mu * (1 - nu)) * ((3 - 4 * nu) / r.norm() + r(0) * r(0) / r.norm() / r.squaredNorm());
				res(1) = 1. / (16 * M_PI * mu * (1 - nu)) * r(0) * r(1) / r.norm() / r.squaredNorm();
				res(2) = 1. / (16 * M_PI * mu * (1 - nu)) * r(0) * r(2) / r.norm() / r.squaredNorm();
			}
			else
				assert(false);

			return res;
		}

		double LinearElasticity::compute_energy(const Eigen::MatrixXd &grad_disp, const double lambda, const double mu)
		{
			const Eigen::MatrixXd strain = (grad_disp + grad_disp.transpose()) / 2;

			return mu * (strain.transpose() * strain).trace() + lambda / 2 * strain.trace() * strain.trace();
		}

		void LinearElasticity::compute_stress_grad_multiply_mat(const int el_id, const Eigen::MatrixXd &local_pts, const Eigen::MatrixXd &global_pts, const Eigen::MatrixXd &grad_u_i, const Eigen::MatrixXd &mat, Eigen::MatrixXd &stress, Eigen::MatrixXd &result) const
		{
			double lambda, mu;
			params_.lambda_mu(local_pts, global_pts, el_id, lambda, mu);

			stress = mu * (grad_u_i + grad_u_i.transpose()) + lambda * grad_u_i.trace() * Eigen::MatrixXd::Identity(size(), size());
			result = mu * (mat + mat.transpose()) + lambda * mat.trace() * Eigen::MatrixXd::Identity(size(), size());
		}

		void LinearElasticity::compute_dstress_dmu_dlambda(const int el_id, const Eigen::MatrixXd &local_pts, const Eigen::MatrixXd &global_pts, const Eigen::MatrixXd &grad_u_i, Eigen::MatrixXd &dstress_dmu, Eigen::MatrixXd &dstress_dlambda) const
		{
			dstress_dmu = grad_u_i.transpose() + grad_u_i;
			dstress_dlambda = grad_u_i.trace() * Eigen::MatrixXd::Identity(grad_u_i.rows(), grad_u_i.cols());
		}
	} // namespace assembler
} // namespace polyfem<|MERGE_RESOLUTION|>--- conflicted
+++ resolved
@@ -111,62 +111,17 @@
 			typedef Eigen::Matrix<T, Eigen::Dynamic, 1> AutoDiffVect;
 			typedef Eigen::Matrix<T, Eigen::Dynamic, Eigen::Dynamic, 0, 3, 3> AutoDiffGradMat;
 
-<<<<<<< HEAD
-			assert(data.x.cols() == 1);
-
-			const int n_pts = data.da.size();
-
-			Eigen::Matrix<double, Eigen::Dynamic, 1> local_dispv(data.vals.basis_values.size() * size(), 1);
-			local_dispv.setZero();
-			for (size_t i = 0; i < data.vals.basis_values.size(); ++i)
-			{
-				const auto &bs = data.vals.basis_values[i];
-				for (size_t ii = 0; ii < bs.global.size(); ++ii)
-				{
-					for (int d = 0; d < size(); ++d)
-					{
-						local_dispv(i * size() + d) += bs.global[ii].val * data.x(bs.global[ii].index * size() + d);
-					}
-				}
-			}
-=======
 			AutoDiffVect local_disp;
 			get_local_disp(data, size(), local_disp);
 
 			AutoDiffGradMat disp_grad(size(), size());
->>>>>>> 44992b3f
 
 			T energy = T(0.0);
 
 			const int n_pts = data.da.size();
 			for (long p = 0; p < n_pts; ++p)
 			{
-<<<<<<< HEAD
-				for (long k = 0; k < def_grad.size(); ++k)
-					def_grad(k) = T(0);
-
-				for (size_t i = 0; i < data.vals.basis_values.size(); ++i)
-				{
-					const auto &bs = data.vals.basis_values[i];
-					const Eigen::Matrix<double, Eigen::Dynamic, 1, 0, 3, 1> grad = bs.grad.row(p);
-					assert(grad.size() == size());
-
-					for (int d = 0; d < size(); ++d)
-					{
-						for (int c = 0; c < size(); ++c)
-						{
-							def_grad(d, c) += grad(c) * local_disp(i * size() + d);
-						}
-					}
-				}
-
-				AutoDiffGradMat jac_it(size(), size());
-				for (long k = 0; k < jac_it.size(); ++k)
-					jac_it(k) = T(data.vals.jac_it[p](k));
-				def_grad = def_grad * jac_it;
-=======
 				compute_disp_grad_at_quad(data, local_disp, p, size(), disp_grad);
->>>>>>> 44992b3f
 
 				const AutoDiffGradMat strain = (disp_grad + disp_grad.transpose()) / T(2);
 

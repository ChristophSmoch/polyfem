#include <polyfem/assembler/AssemblerUtils.hpp>
#include <polyfem/utils/Logger.hpp>

#include <unsupported/Eigen/SparseExtra>

namespace polyfem
{
	using namespace basis;
	using namespace utils;

	namespace assembler
	{
		struct FormulationProperties
		{
			bool is_scalar;
			bool is_fluid;
			bool is_mixed;
			bool is_solution_displacement;
			bool is_linear;
			bool is_tensor() const { return !is_scalar; }
			bool is_nonlinear() const { return !is_linear; }
		};

		// clang-format off
		static const std::unordered_map<std::string, FormulationProperties> formulation_properties = {
			{"Laplacian",                      {/*is_scalar=*/true,  /*is_fluid=*/false, /*is_mixed=*/false, /*is_solution_displacement=*/false, /*is_linear=*/true}},
			{"Helmholtz",                      {/*is_scalar=*/true,  /*is_fluid=*/false, /*is_mixed=*/false, /*is_solution_displacement=*/false, /*is_linear=*/true}},
			{"Bilaplacian",                    {/*is_scalar=*/true,  /*is_fluid=*/false, /*is_mixed=*/true,  /*is_solution_displacement=*/false, /*is_linear=*/true}},
			{"LinearElasticity",               {/*is_scalar=*/false, /*is_fluid=*/false, /*is_mixed=*/false, /*is_solution_displacement=*/true,  /*is_linear=*/true}},
			{"HookeLinearElasticity",          {/*is_scalar=*/false, /*is_fluid=*/false, /*is_mixed=*/false, /*is_solution_displacement=*/true,  /*is_linear=*/true}},
			{"Damping",                        {/*is_scalar=*/false, /*is_fluid=*/false, /*is_mixed=*/false, /*is_solution_displacement=*/true,  /*is_linear=*/false}},
<<<<<<< HEAD
			{"MultiscaleRB",                   {/*is_scalar=*/false, /*is_fluid=*/false, /*is_mixed=*/false, /*is_solution_displacement=*/true,  /*is_linear=*/false}},
=======
>>>>>>> 44992b3f
			{"IncompressibleLinearElasticity", {/*is_scalar=*/false, /*is_fluid=*/false, /*is_mixed=*/true,  /*is_solution_displacement=*/true,  /*is_linear=*/true}},
			{"SaintVenant",                    {/*is_scalar=*/false, /*is_fluid=*/false, /*is_mixed=*/false, /*is_solution_displacement=*/true,  /*is_linear=*/false}},
			{"NeoHookean",                     {/*is_scalar=*/false, /*is_fluid=*/false, /*is_mixed=*/false, /*is_solution_displacement=*/true,  /*is_linear=*/false}},
			{"MooneyRivlin",                  {/*is_scalar=*/false, /*is_fluid=*/false, /*is_mixed=*/false, /*is_solution_displacement=*/true,  /*is_linear=*/false}},
			{"MultiModels",                    {/*is_scalar=*/false, /*is_fluid=*/false, /*is_mixed=*/false, /*is_solution_displacement=*/true,  /*is_linear=*/false}},
			{"Ogden",                          {/*is_scalar=*/false, /*is_fluid=*/false, /*is_mixed=*/false, /*is_solution_displacement=*/true, /*is_linear=*/false}},
			{"Stokes",                         {/*is_scalar=*/false, /*is_fluid=*/true,  /*is_mixed=*/true,  /*is_solution_displacement=*/false, /*is_linear=*/true}},
			{"NavierStokes",                   {/*is_scalar=*/false, /*is_fluid=*/true,  /*is_mixed=*/true,  /*is_solution_displacement=*/false, /*is_linear=*/false}},
			{"OperatorSplitting",              {/*is_scalar=*/false, /*is_fluid=*/true,  /*is_mixed=*/true,  /*is_solution_displacement=*/false, /*is_linear=*/false}},
		};
		// clang-format on

		AssemblerUtils::AssemblerUtils()
		{
		}

		std::vector<std::string> AssemblerUtils::scalar_assemblers()
		{
			std::vector<std::string> names;
			for (const auto &[name, props] : formulation_properties)
			{
				if (props.is_scalar)
					names.push_back(name);
			}
			return names;
		}

		std::vector<std::string> AssemblerUtils::tensor_assemblers()
		{
			std::vector<std::string> names;
			for (const auto &[name, props] : formulation_properties)
			{
				if (props.is_tensor())
					names.push_back(name);
			}
			return names;
		}

		bool AssemblerUtils::is_scalar(const std::string &assembler)
		{
			return formulation_properties.at(assembler).is_scalar;
		}

		bool AssemblerUtils::is_fluid(const std::string &assembler)
		{
			return formulation_properties.at(assembler).is_fluid;
		}

		bool AssemblerUtils::is_tensor(const std::string &assembler)
		{
			return formulation_properties.at(assembler).is_tensor();
		}
		bool AssemblerUtils::is_mixed(const std::string &assembler)
		{
			return formulation_properties.at(assembler).is_mixed;
		}

		bool AssemblerUtils::is_solution_displacement(const std::string &assembler)
		{
			return formulation_properties.at(assembler).is_solution_displacement;
		}

		bool AssemblerUtils::is_linear(const std::string &assembler)
		{
			return formulation_properties.at(assembler).is_linear;
		}

		bool AssemblerUtils::has_damping() const
		{
			return damping_.local_assembler().is_valid();
		}

		void AssemblerUtils::assemble_problem(const std::string &assembler,
											  const bool is_volume,
											  const int n_basis,
											  const std::vector<ElementBases> &bases,
											  const std::vector<ElementBases> &gbases,
											  const AssemblyValsCache &cache,
											  StiffnessMatrix &stiffness) const
		{
			if (assembler == "Helmholtz")
				helmholtz_.assemble(is_volume, n_basis, bases, gbases, cache, stiffness);
			else if (assembler == "Laplacian")
				laplacian_.assemble(is_volume, n_basis, bases, gbases, cache, stiffness);
			else if (assembler == "Bilaplacian")
				bilaplacian_main_.assemble(is_volume, n_basis, bases, gbases, cache, stiffness);

			else if (assembler == "LinearElasticity")
				linear_elasticity_.assemble(is_volume, n_basis, bases, gbases, cache, stiffness);
			else if (assembler == "HookeLinearElasticity")
				hooke_linear_elasticity_.assemble(is_volume, n_basis, bases, gbases, cache, stiffness);
			else if (assembler == "Stokes" || assembler == "NavierStokes" || assembler == "OperatorSplitting")
				stokes_velocity_.assemble(is_volume, n_basis, bases, gbases, cache, stiffness);
			else if (assembler == "IncompressibleLinearElasticity")
				incompressible_lin_elast_displacement_.assemble(is_volume, n_basis, bases, gbases, cache, stiffness);

			else if (assembler == "SaintVenant")
				return;
			else if (assembler == "NeoHookean")
				return;
			else if (assembler == "MooneyRivlin")
				return;
			else if (assembler == "MultiModels")
				return;
			// else if (assembler == "NavierStokes")
			// return;
<<<<<<< HEAD
			// else if(assembler == "Ogden")
			//	return;
			else if (assembler == "MultiscaleRB")
				return;
			else
			{
				logger().warn("{} not found, fallback to default", assembler);
				assert(false);
				laplacian_.assemble(is_volume, n_basis, bases, gbases, cache, stiffness);
			}
		}

		void AssemblerUtils::assemble_problem(const std::string &assembler,
											  const bool is_volume,
											  const int n_basis,
											  const Density &density_,
											  const std::vector<ElementBases> &bases,
											  const std::vector<ElementBases> &gbases,
											  const AssemblyValsCache &cache,
											  StiffnessMatrix &stiffness) const
		{
			if (assembler == "Helmholtz")
				helmholtz_.assemble(is_volume, n_basis, bases, gbases, cache, stiffness);
			else if (assembler == "Laplacian")
				laplacian_.assemble(is_volume, n_basis, bases, gbases, cache, stiffness);
			else if (assembler == "Bilaplacian")
				bilaplacian_main_.assemble(is_volume, n_basis, bases, gbases, cache, stiffness);

			else if (assembler == "LinearElasticity")
				linear_elasticity_.assemble(is_volume, n_basis, density_, bases, gbases, cache, stiffness);
			else if (assembler == "HookeLinearElasticity")
				hooke_linear_elasticity_.assemble(is_volume, n_basis, bases, gbases, cache, stiffness);
			else if (assembler == "Stokes" || assembler == "NavierStokes" || assembler == "OperatorSplitting")
				stokes_velocity_.assemble(is_volume, n_basis, density_, bases, gbases, cache, stiffness);
			else if (assembler == "IncompressibleLinearElasticity")
				incompressible_lin_elast_displacement_.assemble(is_volume, n_basis, bases, gbases, cache, stiffness);

			else if (assembler == "SaintVenant")
				return;
			else if (assembler == "NeoHookean")
				return;
			else if (assembler == "MultiModels")
				return;
			// else if (assembler == "NavierStokes")
			// return;
			//else if(assembler == "Ogden")
			//	return;
			else if (assembler == "MultiscaleRB")
=======
			else if (assembler == "Ogden")
>>>>>>> 44992b3f
				return;
			else
			{
				logger().warn("{} not found, fallback to default", assembler);
				assert(false);
				laplacian_.assemble(is_volume, n_basis, bases, gbases, cache, stiffness);
			}
		}

		void AssemblerUtils::assemble_mass_matrix(const std::string &assembler,
												  const bool is_volume,
												  const int n_basis,
												  const bool use_density,
												  const std::vector<ElementBases> &bases,
												  const std::vector<ElementBases> &gbases,
												  const AssemblyValsCache &cache,
												  StiffnessMatrix &mass) const
		{
			// TODO use cache
<<<<<<< HEAD
			if (assembler == "Helmholtz" || assembler == "Laplacian")
				mass_mat_no_density_.assemble(is_volume, n_basis, density, bases, gbases, cache, mass, true);
			else
				mass_mat_no_density_.assemble(is_volume, n_basis, density, bases, gbases, cache, mass, true);
		}

		void AssemblerUtils::assemble_mass_matrix(const std::string &assembler,
												  const bool is_volume,
												  const int n_basis,
												  const bool use_density,
												  const std::vector<ElementBases> &bases,
												  const std::vector<ElementBases> &gbases,
												  const AssemblyValsCache &cache,
												  StiffnessMatrix &mass) const
		{
			// TODO use cache
			if (use_density)
				mass_mat_.assemble(is_volume, n_basis, bases, gbases, cache, mass, true);
			else
=======
			if (use_density)
				mass_mat_.assemble(is_volume, n_basis, bases, gbases, cache, mass, true);
			else
>>>>>>> 44992b3f
				mass_mat_no_density_.assemble(is_volume, n_basis, bases, gbases, cache, mass, true);
		}

		void AssemblerUtils::assemble_mixed_problem(const std::string &assembler,
													const bool is_volume,
													const int n_psi_basis,
													const int n_phi_basis,
													const std::vector<ElementBases> &psi_bases,
													const std::vector<ElementBases> &phi_bases,
													const std::vector<ElementBases> &gbases,
													const AssemblyValsCache &psi_cache,
													const AssemblyValsCache &phi_cache,
													StiffnessMatrix &stiffness) const
		{
			// TODO add cache
			if (assembler == "Bilaplacian")
				bilaplacian_mixed_.assemble(is_volume, n_psi_basis, n_phi_basis, psi_bases, phi_bases, gbases, psi_cache, phi_cache, stiffness);

			else if (assembler == "Stokes" || assembler == "NavierStokes" || assembler == "OperatorSplitting")
				stokes_mixed_.assemble(is_volume, n_psi_basis, n_phi_basis, psi_bases, phi_bases, gbases, psi_cache, phi_cache, stiffness);
			else if (assembler == "IncompressibleLinearElasticity")
				incompressible_lin_elast_mixed_.assemble(is_volume, n_psi_basis, n_phi_basis, psi_bases, phi_bases, gbases, psi_cache, phi_cache, stiffness);

			else
			{
				logger().warn("{} not found, fallback to default", assembler);
				assert(false);
				stokes_mixed_.assemble(is_volume, n_psi_basis, n_phi_basis, psi_bases, phi_bases, gbases, psi_cache, phi_cache, stiffness);
			}
		}

		void AssemblerUtils::assemble_mixed_problem(const std::string &assembler,
													const bool is_volume,
													const int n_psi_basis,
													const int n_phi_basis,
													const Density &density_,
													const std::vector<ElementBases> &psi_bases,
													const std::vector<ElementBases> &phi_bases,
													const std::vector<ElementBases> &gbases,
													const AssemblyValsCache &psi_cache,
													const AssemblyValsCache &phi_cache,
													StiffnessMatrix &stiffness) const
		{
			//TODO add cache
			if (assembler == "Bilaplacian")
				bilaplacian_mixed_.assemble(is_volume, n_psi_basis, n_phi_basis, psi_bases, phi_bases, gbases, psi_cache, phi_cache, stiffness);

			else if (assembler == "Stokes" || assembler == "NavierStokes" || assembler == "OperatorSplitting")
				stokes_mixed_.assemble(is_volume, n_psi_basis, n_phi_basis, density_, psi_bases, phi_bases, gbases, psi_cache, phi_cache, stiffness);
			else if (assembler == "IncompressibleLinearElasticity")
				incompressible_lin_elast_mixed_.assemble(is_volume, n_psi_basis, n_phi_basis, psi_bases, phi_bases, gbases, psi_cache, phi_cache, stiffness);

			else
			{
				logger().warn("{} not found, fallback to default", assembler);
				assert(false);
				stokes_mixed_.assemble(is_volume, n_psi_basis, n_phi_basis, density_, psi_bases, phi_bases, gbases, psi_cache, phi_cache, stiffness);
			}
		}

		void AssemblerUtils::assemble_pressure_problem(const std::string &assembler,
													   const bool is_volume,
													   const int n_basis,
													   const std::vector<ElementBases> &bases,
													   const std::vector<ElementBases> &gbases,
													   const AssemblyValsCache &cache,
													   StiffnessMatrix &stiffness) const
		{
			if (assembler == "Bilaplacian")
				bilaplacian_aux_.assemble(is_volume, n_basis, bases, gbases, cache, stiffness);

			else if (assembler == "Stokes" || assembler == "NavierStokes" || assembler == "OperatorSplitting")
				stokes_pressure_.assemble(is_volume, n_basis, bases, gbases, cache, stiffness);
			else if (assembler == "IncompressibleLinearElasticity")
				incompressible_lin_elast_pressure_.assemble(is_volume, n_basis, bases, gbases, cache, stiffness);

			else
			{
				logger().warn("{} not found, fallback to default", assembler);
				assert(false);
				stokes_pressure_.assemble(is_volume, n_basis, bases, gbases, cache, stiffness);
			}
		}

		void AssemblerUtils::assemble_pressure_problem(const std::string &assembler,
													   const bool is_volume,
													   const int n_basis,
													   const Density &density_,
													   const std::vector<ElementBases> &bases,
													   const std::vector<ElementBases> &gbases,
													   const AssemblyValsCache &cache,
													   StiffnessMatrix &stiffness) const
		{
			if (assembler == "Bilaplacian")
				bilaplacian_aux_.assemble(is_volume, n_basis, bases, gbases, cache, stiffness);

			else if (assembler == "Stokes" || assembler == "NavierStokes" || assembler == "OperatorSplitting")
				stokes_pressure_.assemble(is_volume, n_basis, density_, bases, gbases, cache, stiffness);
			else if (assembler == "IncompressibleLinearElasticity")
				incompressible_lin_elast_pressure_.assemble(is_volume, n_basis, bases, gbases, cache, stiffness);

			else
			{
				logger().warn("{} not found, fallback to default", assembler);
				assert(false);
				stokes_pressure_.assemble(is_volume, n_basis, density_, bases, gbases, cache, stiffness);
			}
		}

		double AssemblerUtils::assemble_energy(const std::string &assembler,
											   const bool is_volume,
											   const std::vector<ElementBases> &bases,
											   const std::vector<ElementBases> &gbases,
											   const AssemblyValsCache &cache,
											   const double dt,
											   const Eigen::MatrixXd &displacement,
											   const Eigen::MatrixXd &displacement_prev) const
		{
			if (assembler == "SaintVenant")
				return saint_venant_elasticity_.assemble(is_volume, bases, gbases, cache, dt, displacement, displacement_prev);
			else if (assembler == "NeoHookean")
				return neo_hookean_elasticity_.assemble(is_volume, bases, gbases, cache, dt, displacement, displacement_prev);
<<<<<<< HEAD
=======
			else if (assembler == "MooneyRivlin")
				return mooney_rivlin_elasticity_.assemble(is_volume, bases, gbases, cache, dt, displacement, displacement_prev);
>>>>>>> 44992b3f
			else if (assembler == "MultiModels")
				return multi_models_elasticity_.assemble(is_volume, bases, gbases, cache, dt, displacement, displacement_prev);
			else if (assembler == "Damping")
				return damping_.assemble(is_volume, bases, gbases, cache, dt, displacement, displacement_prev);
<<<<<<< HEAD
			else if (assembler == "MultiscaleRB")
				return multiscale_reduced_basis_.assemble(is_volume, bases, gbases, cache, dt, displacement, displacement_prev);

			// else if(assembler == "Ogden")
			//	return ogden_elasticity_.assemble(is_volume, bases, gbases, cache, dt, displacement, displacement_prev);
=======

			else if (assembler == "Ogden")
				return ogden_elasticity_.assemble(is_volume, bases, gbases, cache, dt, displacement, displacement_prev);
>>>>>>> 44992b3f
			else if (assembler == "LinearElasticity")
				return linear_elasticity_energy_.assemble(is_volume, bases, gbases, cache, dt, displacement, displacement_prev);
			else
				return 0;
		}

		void AssemblerUtils::assemble_energy_gradient(const std::string &assembler,
													  const bool is_volume,
													  const int n_basis,
													  const std::vector<ElementBases> &bases,
													  const std::vector<ElementBases> &gbases,
													  const AssemblyValsCache &cache,
													  const double dt,
													  const Eigen::MatrixXd &displacement,
													  const Eigen::MatrixXd &displacement_prev,
													  Eigen::MatrixXd &grad) const
		{
			if (assembler == "SaintVenant")
				saint_venant_elasticity_.assemble_grad(is_volume, n_basis, bases, gbases, cache, dt, displacement, displacement_prev, grad);
			else if (assembler == "NeoHookean")
				neo_hookean_elasticity_.assemble_grad(is_volume, n_basis, bases, gbases, cache, dt, displacement, displacement_prev, grad);
<<<<<<< HEAD
=======
			else if (assembler == "MooneyRivlin")
				mooney_rivlin_elasticity_.assemble_grad(is_volume, n_basis, bases, gbases, cache, dt, displacement, displacement_prev, grad);
>>>>>>> 44992b3f
			else if (assembler == "MultiModels")
				multi_models_elasticity_.assemble_grad(is_volume, n_basis, bases, gbases, cache, dt, displacement, displacement_prev, grad);
			else if (assembler == "Damping")
				damping_.assemble_grad(is_volume, n_basis, bases, gbases, cache, dt, displacement, displacement_prev, grad);
<<<<<<< HEAD
			else if (assembler == "MultiscaleRB")
				multiscale_reduced_basis_.assemble_grad(is_volume, n_basis, bases, gbases, cache, dt, displacement, displacement_prev, grad);
			else if (assembler == "DampingPrev")
				damping_prev_.assemble_grad(is_volume, n_basis, bases, gbases, cache, dt, displacement, displacement_prev, grad);
			else if (assembler == "NavierStokes")
				navier_stokes_velocity_.assemble_grad(is_volume, n_basis, bases, gbases, cache, dt, displacement, displacement_prev, grad);
			else if (assembler == "LinearElasticity")
				linear_elasticity_energy_.assemble_grad(is_volume, n_basis, bases, gbases, cache, dt, displacement, displacement_prev, grad);
			// else if(assembler == "Ogden")
			//	ogden_elasticity_.assemble_grad(is_volume, n_basis, bases, gbases, cache, dt, displacement, displacement_prev, grad);
			else
				return;
		}

		void AssemblerUtils::assemble_energy_gradient(const std::string &assembler,
													  const bool is_volume,
													  const int n_basis,
													  const std::vector<ElementBases> &bases,
													  const std::vector<ElementBases> &gbases,
													  const AssemblyValsCache &cache,
													  const double dt,
													  const Eigen::MatrixXd &displacement,
													  const Eigen::MatrixXd &displacement_prev,
													  const Eigen::MatrixXd &projection,
													  Eigen::MatrixXd &grad) const
		{
			if (assembler == "SaintVenant")
				saint_venant_elasticity_.assemble_grad(is_volume, n_basis, bases, gbases, cache, dt, displacement, displacement_prev, projection, grad);
			else if (assembler == "NeoHookean")
				neo_hookean_elasticity_.assemble_grad(is_volume, n_basis, bases, gbases, cache, dt, displacement, displacement_prev, projection, grad);
			else if (assembler == "MultiModels")
				multi_models_elasticity_.assemble_grad(is_volume, n_basis, bases, gbases, cache, dt, displacement, displacement_prev, projection, grad);
			else if (assembler == "Damping")
				damping_.assemble_grad(is_volume, n_basis, bases, gbases, cache, dt, displacement, displacement_prev, projection, grad);
			else if (assembler == "MultiscaleRB")
				multiscale_reduced_basis_.assemble_grad(is_volume, n_basis, bases, gbases, cache, dt, displacement, displacement_prev, projection, grad);
			else if (assembler == "DampingPrev")
				damping_prev_.assemble_grad(is_volume, n_basis, bases, gbases, cache, dt, displacement, displacement_prev, projection, grad);
			else if (assembler == "NavierStokes")
				navier_stokes_velocity_.assemble_grad(is_volume, n_basis, bases, gbases, cache, dt, displacement, displacement_prev, projection, grad);
			else if (assembler == "LinearElasticity")
				linear_elasticity_energy_.assemble_grad(is_volume, n_basis, bases, gbases, cache, dt, displacement, displacement_prev, projection, grad);
			// else if(assembler == "Ogden")
			//	ogden_elasticity_.assemble_grad(is_volume, n_basis, bases, gbases, cache, dt, displacement, displacement_prev, projection, grad);
=======
			else if (assembler == "NavierStokes")
				navier_stokes_velocity_.assemble_grad(is_volume, n_basis, bases, gbases, cache, dt, displacement, displacement_prev, grad);
			else if (assembler == "LinearElasticity")
				linear_elasticity_energy_.assemble_grad(is_volume, n_basis, bases, gbases, cache, dt, displacement, displacement_prev, grad);
			else if (assembler == "Ogden")
				ogden_elasticity_.assemble_grad(is_volume, n_basis, bases, gbases, cache, dt, displacement, displacement_prev, grad);
>>>>>>> 44992b3f
			else
				return;
		}

		void AssemblerUtils::assemble_energy_hessian(const std::string &assembler,
													 const bool is_volume,
													 const int n_basis,
													 const bool project_to_psd,
													 const std::vector<ElementBases> &bases,
													 const std::vector<ElementBases> &gbases,
													 const AssemblyValsCache &cache,
													 const double dt,
													 const Eigen::MatrixXd &displacement,
													 const Eigen::MatrixXd &displacement_prev,
													 utils::SpareMatrixCache &mat_cache,
													 StiffnessMatrix &hessian) const
		{
			if (assembler == "SaintVenant")
				saint_venant_elasticity_.assemble_hessian(is_volume, n_basis, project_to_psd, bases, gbases, cache, dt, displacement, displacement_prev, mat_cache, hessian);
			else if (assembler == "NeoHookean")
				neo_hookean_elasticity_.assemble_hessian(is_volume, n_basis, project_to_psd, bases, gbases, cache, dt, displacement, displacement_prev, mat_cache, hessian);
<<<<<<< HEAD
=======
			else if (assembler == "MooneyRivlin")
				mooney_rivlin_elasticity_.assemble_hessian(is_volume, n_basis, project_to_psd, bases, gbases, cache, dt, displacement, displacement_prev, mat_cache, hessian);
>>>>>>> 44992b3f
			else if (assembler == "MultiModels")
				multi_models_elasticity_.assemble_hessian(is_volume, n_basis, project_to_psd, bases, gbases, cache, dt, displacement, displacement_prev, mat_cache, hessian);
			else if (assembler == "Damping")
				damping_.assemble_hessian(is_volume, n_basis, project_to_psd, bases, gbases, cache, dt, displacement, displacement_prev, mat_cache, hessian);
<<<<<<< HEAD
			else if (assembler == "MultiscaleRB")
				multiscale_reduced_basis_.assemble_hessian(is_volume, n_basis, project_to_psd, bases, gbases, cache, dt, displacement, displacement_prev, mat_cache, hessian);
			else if (assembler == "DampingPrev")
				damping_prev_.assemble_hessian(is_volume, n_basis, project_to_psd, bases, gbases, cache, dt, displacement, displacement_prev, mat_cache, hessian);
			else if (assembler == "NavierStokesPicard")
				navier_stokes_velocity_picard_.assemble_hessian(is_volume, n_basis, project_to_psd, bases, gbases, cache, dt, displacement, displacement_prev, mat_cache, hessian);
			else if (assembler == "NavierStokes")
				navier_stokes_velocity_.assemble_hessian(is_volume, n_basis, project_to_psd, bases, gbases, cache, dt, displacement, displacement_prev, mat_cache, hessian);
			else if (assembler == "LinearElasticity")
				linear_elasticity_energy_.assemble_hessian(is_volume, n_basis, project_to_psd, bases, gbases, cache, dt, displacement, displacement_prev, mat_cache, hessian);

			// else if(assembler == "Ogden")
			//	ogden_elasticity_.assemble_hessian(is_volume, n_basis, project_to_psd, bases, gbases, cache, dt, displacement, displacement_prev, mat_cache, hessian);
			else
				return;
		}

		void AssemblerUtils::assemble_energy_hessian(const std::string &assembler,
													 const bool is_volume,
													 const int n_basis,
													 const bool project_to_psd,
													 const std::vector<ElementBases> &bases,
													 const std::vector<ElementBases> &gbases,
													 const AssemblyValsCache &cache,
													 const double dt,
													 const Eigen::MatrixXd &displacement,
													 const Eigen::MatrixXd &displacement_prev,
													 const Eigen::MatrixXd &projection,
													 Eigen::MatrixXd &hessian) const
		{
			if (assembler == "SaintVenant")
				saint_venant_elasticity_.assemble_hessian(is_volume, n_basis, project_to_psd, bases, gbases, cache, dt, displacement, displacement_prev, projection, hessian);
			else if (assembler == "NeoHookean")
				neo_hookean_elasticity_.assemble_hessian(is_volume, n_basis, project_to_psd, bases, gbases, cache, dt, displacement, displacement_prev, projection, hessian);
			else if (assembler == "MultiModels")
				multi_models_elasticity_.assemble_hessian(is_volume, n_basis, project_to_psd, bases, gbases, cache, dt, displacement, displacement_prev, projection, hessian);
			else if (assembler == "Damping")
				damping_.assemble_hessian(is_volume, n_basis, project_to_psd, bases, gbases, cache, dt, displacement, displacement_prev, projection, hessian);
			else if (assembler == "MultiscaleRB")
				multiscale_reduced_basis_.assemble_hessian(is_volume, n_basis, project_to_psd, bases, gbases, cache, dt, displacement, displacement_prev, projection, hessian);
			else if (assembler == "DampingPrev")
				damping_prev_.assemble_hessian(is_volume, n_basis, project_to_psd, bases, gbases, cache, dt, displacement, displacement_prev, projection, hessian);
			else if (assembler == "NavierStokesPicard")
				navier_stokes_velocity_picard_.assemble_hessian(is_volume, n_basis, project_to_psd, bases, gbases, cache, dt, displacement, displacement_prev, projection, hessian);
			else if (assembler == "NavierStokes")
				navier_stokes_velocity_.assemble_hessian(is_volume, n_basis, project_to_psd, bases, gbases, cache, dt, displacement, displacement_prev, projection, hessian);
			else if (assembler == "LinearElasticity")
				linear_elasticity_energy_.assemble_hessian(is_volume, n_basis, project_to_psd, bases, gbases, cache, dt, displacement, displacement_prev, projection, hessian);

			// else if(assembler == "Ogden")
			//	ogden_elasticity_.assemble_hessian(is_volume, n_basis, project_to_psd, bases, gbases, cache, dt, displacement, displacement_prev, projection, hessian);
=======
			else if (assembler == "NavierStokesPicard")
				navier_stokes_velocity_picard_.assemble_hessian(is_volume, n_basis, project_to_psd, bases, gbases, cache, dt, displacement, displacement_prev, mat_cache, hessian);
			else if (assembler == "NavierStokes")
				navier_stokes_velocity_.assemble_hessian(is_volume, n_basis, project_to_psd, bases, gbases, cache, dt, displacement, displacement_prev, mat_cache, hessian);
			else if (assembler == "LinearElasticity")
				linear_elasticity_energy_.assemble_hessian(is_volume, n_basis, project_to_psd, bases, gbases, cache, dt, displacement, displacement_prev, mat_cache, hessian);

			else if (assembler == "Ogden")
				ogden_elasticity_.assemble_hessian(is_volume, n_basis, project_to_psd, bases, gbases, cache, dt, displacement, displacement_prev, mat_cache, hessian);
>>>>>>> 44992b3f
			else
				return;
		}

		void AssemblerUtils::compute_scalar_value(const std::string &assembler,
												  const int el_id,
												  const ElementBases &bs,
												  const ElementBases &gbs,
												  const Eigen::MatrixXd &local_pts,
												  const Eigen::MatrixXd &fun,
												  Eigen::MatrixXd &result) const
		{
			if (assembler == "Mass" || assembler == "Laplacian" || assembler == "Helmholtz" || assembler == "Bilaplacian")
				return;

			else if (assembler == "LinearElasticity")
				linear_elasticity_.local_assembler().compute_von_mises_stresses(el_id, bs, gbs, local_pts, fun, result);
			else if (assembler == "HookeLinearElasticity")
				hooke_linear_elasticity_.local_assembler().compute_von_mises_stresses(el_id, bs, gbs, local_pts, fun, result);

			else if (assembler == "SaintVenant")
				saint_venant_elasticity_.local_assembler().compute_von_mises_stresses(el_id, bs, gbs, local_pts, fun, result);
			else if (assembler == "NeoHookean")
				neo_hookean_elasticity_.local_assembler().compute_von_mises_stresses(el_id, bs, gbs, local_pts, fun, result);
			else if (assembler == "MooneyRivlin")
				mooney_rivlin_elasticity_.local_assembler().compute_von_mises_stresses(el_id, bs, gbs, local_pts, fun, result);
			else if (assembler == "MultiModels")
				multi_models_elasticity_.local_assembler().compute_von_mises_stresses(el_id, bs, gbs, local_pts, fun, result);
			// else if(assembler == "Ogden")
<<<<<<< HEAD
			//	ogden_elasticity_.local_assembler().compute_von_mises_stresses(bs, gbs, local_pts, fun, result);
			else if (assembler == "MultiscaleRB")
				multiscale_reduced_basis_.local_assembler().compute_von_mises_stresses(el_id, bs, gbs, local_pts, fun, result);
=======
			// 	ogden_elasticity_.local_assembler().compute_von_mises_stresses(bs, gbs, local_pts, fun, result);
>>>>>>> 44992b3f

			else if (assembler == "Stokes" || assembler == "OperatorSplitting")
				stokes_velocity_.local_assembler().compute_norm_velocity(bs, gbs, local_pts, fun, result);
			else if (assembler == "NavierStokes")
				navier_stokes_velocity_.local_assembler().compute_norm_velocity(bs, gbs, local_pts, fun, result);

			else if (assembler == "IncompressibleLinearElasticity")
				incompressible_lin_elast_displacement_.local_assembler().compute_von_mises_stresses(el_id, bs, gbs, local_pts, fun, result);

			else
			{
				logger().warn("{} not found, fallback to default", assembler);
				assert(false);
				linear_elasticity_.local_assembler().compute_von_mises_stresses(el_id, bs, gbs, local_pts, fun, result);
			}
		}

		void AssemblerUtils::compute_stiffness_value(const std::string &assembler,
												  const ElementAssemblyValues &vals,
												  const Eigen::MatrixXd &local_pts,
												  const Eigen::MatrixXd &fun,
												  Eigen::MatrixXd &result) const
		{
			if (assembler == "LinearElasticity")
				linear_elasticity_.local_assembler().compute_stiffness_tensor(vals, local_pts, fun, result);
			else if (assembler == "NeoHookean")
				neo_hookean_elasticity_.local_assembler().compute_stiffness_tensor(vals, local_pts, fun, result);
			else
			{
				logger().warn("{} not found, fallback to default", assembler);
				assert(false);
				linear_elasticity_.local_assembler().compute_stiffness_tensor(vals, local_pts, fun, result);
			}
		}

		void AssemblerUtils::compute_tensor_value(const std::string &assembler,
												  const int el_id,
												  const ElementBases &bs,
												  const ElementBases &gbs,
												  const Eigen::MatrixXd &local_pts,
												  const Eigen::MatrixXd &fun,
												  Eigen::MatrixXd &result) const
		{
			if (assembler == "Mass" || assembler == "Laplacian" || assembler == "Helmholtz" || assembler == "Bilaplacian")
				return;

			else if (assembler == "LinearElasticity")
				linear_elasticity_.local_assembler().compute_stress_tensor(el_id, bs, gbs, local_pts, fun, result);
			else if (assembler == "HookeLinearElasticity")
				hooke_linear_elasticity_.local_assembler().compute_stress_tensor(el_id, bs, gbs, local_pts, fun, result);

			else if (assembler == "SaintVenant")
				saint_venant_elasticity_.local_assembler().compute_stress_tensor(el_id, bs, gbs, local_pts, fun, result);
			else if (assembler == "NeoHookean")
				neo_hookean_elasticity_.local_assembler().compute_stress_tensor(el_id, bs, gbs, local_pts, fun, result);
			else if (assembler == "MooneyRivlin")
				mooney_rivlin_elasticity_.local_assembler().compute_stress_tensor(el_id, bs, gbs, local_pts, fun, result);
			else if (assembler == "MultiModels")
				multi_models_elasticity_.local_assembler().compute_stress_tensor(el_id, bs, gbs, local_pts, fun, result);
			// else if(assembler == "Ogden")
<<<<<<< HEAD
			//	ogden_elasticity_.local_assembler().compute_stress_tensor(bs, gbs, local_pts, fun, result);
			else if (assembler == "MultiscaleRB")
				multiscale_reduced_basis_.local_assembler().compute_stress_tensor(el_id, bs, gbs, local_pts, fun, result);
			
=======
			// 	ogden_elasticity_.local_assembler().compute_stress_tensor(bs, gbs, local_pts, fun, result);

>>>>>>> 44992b3f
			else if (assembler == "Stokes" || assembler == "OperatorSplitting") // WARNING stokes and NS dont have el_id
				stokes_velocity_.local_assembler().compute_stress_tensor(bs, gbs, local_pts, fun, result);
			else if (assembler == "NavierStokes")
				navier_stokes_velocity_.local_assembler().compute_stress_tensor(bs, gbs, local_pts, fun, result);
			else if (assembler == "IncompressibleLinearElasticity")
				incompressible_lin_elast_displacement_.local_assembler().compute_stress_tensor(el_id, bs, gbs, local_pts, fun, result);

			else
			{
				logger().warn("{} not found, fallback to default", assembler);
				assert(false);
				linear_elasticity_.local_assembler().compute_stress_tensor(el_id, bs, gbs, local_pts, fun, result);
			}
		}

		VectorNd AssemblerUtils::compute_rhs(const std::string &assembler, const AutodiffHessianPt &pt) const
		{
			if (assembler == "Laplacian")
				return laplacian_.local_assembler().compute_rhs(pt);
			else if (assembler == "Helmholtz")
				return helmholtz_.local_assembler().compute_rhs(pt);
			else if (assembler == "Bilaplacian")
				return bilaplacian_main_.local_assembler().compute_rhs(pt);

			else if (assembler == "LinearElasticity")
				return linear_elasticity_.local_assembler().compute_rhs(pt);
			else if (assembler == "HookeLinearElasticity")
				return hooke_linear_elasticity_.local_assembler().compute_rhs(pt);

			else if (assembler == "SaintVenant")
				return saint_venant_elasticity_.local_assembler().compute_rhs(pt);
			else if (assembler == "NeoHookean")
				return neo_hookean_elasticity_.local_assembler().compute_rhs(pt);
			else if (assembler == "MooneyRivlin")
				return mooney_rivlin_elasticity_.local_assembler().compute_rhs(pt);
			else if (assembler == "MultiModels")
				return multi_models_elasticity_.local_assembler().compute_rhs(pt);
			// else if(assembler == "Ogden")
			//	return ogden_elasticity_.local_assembler().compute_rhs(pt);
			// else if (assembler == "MultiscaleRB")
			// 	multiscale_reduced_basis_.local_assembler().compute_rhs(pt);

			else if (assembler == "Stokes" || assembler == "OperatorSplitting")
				return stokes_velocity_.local_assembler().compute_rhs(pt);
			else if (assembler == "NavierStokes")
				return navier_stokes_velocity_.local_assembler().compute_rhs(pt);
			else if (assembler == "IncompressibleLinearElasticity")
				return incompressible_lin_elast_displacement_.local_assembler().compute_rhs(pt);

			else
			{
				logger().warn("{} not found, fallback to default", assembler);

				assert(false);
				return laplacian_.local_assembler().compute_rhs(pt);
			}
		}

		Eigen::Matrix<double, Eigen::Dynamic, 1, 0, 9, 1>
		AssemblerUtils::local_assemble(const std::string &assembler, const ElementAssemblyValues &vals, const int i, const int j, const QuadratureVector &da) const
		{
			if (assembler == "Laplacian")
				return laplacian_.local_assembler().assemble(LinearAssemblerData(vals, i, j, da));
			else if (assembler == "Helmholtz")
				return helmholtz_.local_assembler().assemble(LinearAssemblerData(vals, i, j, da));
			else if (assembler == "Bilaplacian")
				return bilaplacian_main_.local_assembler().assemble(LinearAssemblerData(vals, i, j, da));

			else if (assembler == "LinearElasticity")
				return linear_elasticity_.local_assembler().assemble(LinearAssemblerData(vals, i, j, da));
			else if (assembler == "HookeLinearElasticity")
				return hooke_linear_elasticity_.local_assembler().assemble(LinearAssemblerData(vals, i, j, da));

			// else if(assembler == "SaintVenant")
			// 	return saint_venant_elasticity_.local_assembler().assemble(LinearAssemblerData(vals, i, j, da));
			// else if(assembler == "NeoHookean")
			// 	return neo_hookean_elasticity_.local_assembler().assemble(LinearAssemblerData(vals, i, j, da));
			// else if(assembler == "MultiModels")
			// 	return multi_models_elasticity_.local_assembler().assemble(LinearAssemblerData(vals, i, j, da));
			// else if(assembler == "Ogden")
			// 	return ogden_elasticity_.local_assembler().assemble(LinearAssemblerData(vals, i, j, da));

			else if (assembler == "Stokes" || assembler == "OperatorSplitting")
				return stokes_velocity_.local_assembler().assemble(LinearAssemblerData(vals, i, j, da));
			else if (assembler == "IncompressibleLinearElasticity")
				return incompressible_lin_elast_displacement_.local_assembler().assemble(LinearAssemblerData(vals, i, j, da));

			else
			{
				logger().warn("{} not found, fallback to default", assembler);

				assert(false);
				return laplacian_.local_assembler().assemble(LinearAssemblerData(vals, i, j, da));
			}
		}

		Eigen::Matrix<AutodiffScalarGrad, Eigen::Dynamic, 1, 0, 3, 1> AssemblerUtils::kernel(const std::string &assembler, const int dim, const AutodiffGradPt &rvect, const AutodiffScalarGrad &r) const
		{
			if (assembler == "Laplacian")
				return laplacian_.local_assembler().kernel(dim, r);
			else if (assembler == "Helmholtz")
				return helmholtz_.local_assembler().kernel(dim, r);
			else if (assembler == "LinearElasticity")
				return linear_elasticity_.local_assembler().kernel(dim, rvect);
			// else if(assembler == "HookeLinearElasticity")
			// 	return hooke_linear_elasticity_.local_assembler().kernel(dim, r);

			// else if(assembler == "SaintVenant")
			// 	return saint_venant_elasticity_.local_assembler().kernel(dim, r);
			// else if(assembler == "NeoHookean")
			// 	return neo_hookean_elasticity_.local_assembler().kernel(dim, r);
			// else if(assembler == "MultiModels")
			// 	return multi_models_elasticity_.local_assembler().kernel(dim, r);
			// else if(assembler == "Ogden")
			// 	return ogden_elasticity_.local_assembler().kernel(dim, r);

			else
			{
				logger().warn("{} not found, fallback to default", assembler);

				assert(false);
				return laplacian_.local_assembler().kernel(dim, r);
			}
		}

		void AssemblerUtils::set_size(const std::string &assembler, const int dim)
		{
			int size = dim;
			if (assembler == "Helmholtz" || assembler == "Laplacian")
				size = 1;
			mass_mat_.local_assembler().set_size(size);
			mass_mat_no_density_.local_assembler().set_size(size);

			linear_elasticity_.local_assembler().set_size(dim);
			linear_elasticity_energy_.local_assembler().set_size(dim);
			hooke_linear_elasticity_.local_assembler().set_size(dim);

			saint_venant_elasticity_.local_assembler().set_size(dim);
			neo_hookean_elasticity_.local_assembler().set_size(dim);
			mooney_rivlin_elasticity_.local_assembler().set_size(dim);
			multi_models_elasticity_.local_assembler().set_size(dim);
<<<<<<< HEAD
			multiscale_reduced_basis_.local_assembler().set_size(dim);
			// ogden_elasticity_.local_assembler().set_size(dim);
=======
			ogden_elasticity_.local_assembler().set_size(dim);

			damping_.local_assembler().set_size(dim);
>>>>>>> 44992b3f

			damping_.local_assembler().set_size(dim);
			damping_prev_.local_assembler().set_size(dim);

			incompressible_lin_elast_displacement_.local_assembler().set_size(dim);
			incompressible_lin_elast_mixed_.local_assembler().set_size(dim);
			incompressible_lin_elast_pressure_.local_assembler().set_size(dim);

			stokes_velocity_.local_assembler().set_size(dim);
			stokes_mixed_.local_assembler().set_size(dim);
			// stokes_pressure_.local_assembler().set_size(dim);

			navier_stokes_velocity_.local_assembler().set_size(dim);
			navier_stokes_velocity_picard_.local_assembler().set_size(dim);
		}

<<<<<<< HEAD
		void AssemblerUtils::update_lame_params(const LameParameters &newParams)
		{
			linear_elasticity_.local_assembler().set_params(newParams);
			linear_elasticity_energy_.local_assembler().set_params(newParams);
			// hooke_linear_elasticity_.local_assembler().set_params(newParams);

			// saint_venant_elasticity_.local_assembler().set_params(newParams);
			neo_hookean_elasticity_.local_assembler().set_params(newParams);
			multi_models_elasticity_.local_assembler().set_params(newParams);
			multiscale_reduced_basis_.local_assembler().set_params(newParams);
			// ogden_elasticity_.local_assembler().set_params(newParams);

			incompressible_lin_elast_displacement_.local_assembler().set_params(newParams);
			incompressible_lin_elast_mixed_.local_assembler().set_params(newParams);
			incompressible_lin_elast_pressure_.local_assembler().set_params(newParams);
		}

		void AssemblerUtils::update_lame_params(const Eigen::MatrixXd& lambdas, const Eigen::MatrixXd& mus)
		{
			linear_elasticity_.local_assembler().lame_params().lambda_mat_ = lambdas;
			linear_elasticity_energy_.local_assembler().lame_params().lambda_mat_ = lambdas;
			neo_hookean_elasticity_.local_assembler().lame_params().lambda_mat_ = lambdas;
			multiscale_reduced_basis_.local_assembler().lame_params().lambda_mat_ = lambdas;

			linear_elasticity_.local_assembler().lame_params().mu_mat_ = mus;
			linear_elasticity_energy_.local_assembler().lame_params().mu_mat_ = mus;
			neo_hookean_elasticity_.local_assembler().lame_params().mu_mat_ = mus;
			multiscale_reduced_basis_.local_assembler().lame_params().mu_mat_ = mus;
		}

		void AssemblerUtils::update_lame_params_density(const Eigen::MatrixXd& density, const double power)
		{
			linear_elasticity_.local_assembler().lame_params().density_mat_ = density;
			linear_elasticity_energy_.local_assembler().lame_params().density_mat_ = density;
			neo_hookean_elasticity_.local_assembler().lame_params().density_mat_ = density;
			multiscale_reduced_basis_.local_assembler().lame_params().density_mat_ = density;

			if (power >= 1)
			{
				linear_elasticity_.local_assembler().lame_params().density_power_ = power;
				linear_elasticity_energy_.local_assembler().lame_params().density_power_ = power;
				neo_hookean_elasticity_.local_assembler().lame_params().density_power_ = power;
				multiscale_reduced_basis_.local_assembler().lame_params().density_power_ = power;
			}
		}

		std::function<void(const int, const Eigen::MatrixXd&, const Eigen::MatrixXd&, const Eigen::MatrixXd&, const Eigen::MatrixXd&, Eigen::MatrixXd&, Eigen::MatrixXd&)> AssemblerUtils::get_stress_grad_multiply_mat_function(const std::string& assembler) const
		{
			if (assembler == "Laplacian")
				return [&](const int el_id, const Eigen::MatrixXd &local_pts, const Eigen::MatrixXd &global_pts, const Eigen::MatrixXd &grad_u_i, const Eigen::MatrixXd &mat, Eigen::MatrixXd &stress, Eigen::MatrixXd &df_dgradu_mat) {
					return laplacian_.local_assembler().compute_stress_grad_multiply_mat(el_id, local_pts, global_pts, grad_u_i, mat, stress, df_dgradu_mat);
				};
			else if (assembler == "LinearElasticity")
				return [&](const int el_id, const Eigen::MatrixXd &local_pts, const Eigen::MatrixXd &global_pts, const Eigen::MatrixXd &grad_u_i, const Eigen::MatrixXd &mat, Eigen::MatrixXd &stress, Eigen::MatrixXd &df_dgradu_mat) {
					return linear_elasticity_.local_assembler().compute_stress_grad_multiply_mat(el_id, local_pts, global_pts, grad_u_i, mat, stress, df_dgradu_mat);
				};
			else if (assembler == "NeoHookean")
				return [&](const int el_id, const Eigen::MatrixXd &local_pts, const Eigen::MatrixXd &global_pts, const Eigen::MatrixXd &grad_u_i, const Eigen::MatrixXd &mat, Eigen::MatrixXd &stress, Eigen::MatrixXd &df_dgradu_mat) {
					return neo_hookean_elasticity_.local_assembler().compute_stress_grad_multiply_mat(el_id, local_pts, global_pts, grad_u_i, mat, stress, df_dgradu_mat);
				};
			else 
			{
				assert(false);
				return [&](const int el_id, const Eigen::MatrixXd &local_pts, const Eigen::MatrixXd &global_pts, const Eigen::MatrixXd &grad_u_i, const Eigen::MatrixXd &mat, Eigen::MatrixXd &stress, Eigen::MatrixXd &df_dgradu_mat) {
					return linear_elasticity_.local_assembler().compute_stress_grad_multiply_mat(el_id, local_pts, global_pts, grad_u_i, mat, stress, df_dgradu_mat);
				};
			}
		}

		std::function<void(const int, const double, const Eigen::MatrixXd&, const Eigen::MatrixXd&, const Eigen::MatrixXd&, const Eigen::MatrixXd&, Eigen::MatrixXd&, Eigen::MatrixXd&)> AssemblerUtils::get_stress_grad_function(const std::string& assembler) const
		{
			// if (assembler == "Laplacian")
			// 	return [&](const int el_id, const double dt, const Eigen::MatrixXd &local_pts, const Eigen::MatrixXd &global_pts, const Eigen::MatrixXd &grad_u_i, const Eigen::MatrixXd &grad_u_i_prev, Eigen::MatrixXd &df_dgradu) {
			// 		return laplacian_.local_assembler().compute_stress_grad(el_id, dt, local_pts, global_pts, grad_u_i, grad_u_i_prev, df_dgradu);
			// 	};
			// else if (assembler == "LinearElasticity")
			// 	return [&](const int el_id, const double dt, const Eigen::MatrixXd &local_pts, const Eigen::MatrixXd &global_pts, const Eigen::MatrixXd &grad_u_i, const Eigen::MatrixXd &grad_u_i_prev, Eigen::MatrixXd &df_dgradu) {
			// 		return linear_elasticity_.local_assembler().compute_stress_grad(el_id, dt, local_pts, global_pts, grad_u_i, grad_u_i_prev, df_dgradu);
			// 	};
			// else if (assembler == "NeoHookean")
			// 	return [&](const int el_id, const double dt, const Eigen::MatrixXd &local_pts, const Eigen::MatrixXd &global_pts, const Eigen::MatrixXd &grad_u_i, const Eigen::MatrixXd &grad_u_i_prev, Eigen::MatrixXd &df_dgradu) {
			// 		return neo_hookean_elasticity_.local_assembler().compute_stress_grad(el_id, dt, local_pts, global_pts, grad_u_i, grad_u_i_prev, df_dgradu);
			// 	};
			if (assembler == "Damping")
				return [&](const int el_id, const double dt, const Eigen::MatrixXd &local_pts, const Eigen::MatrixXd &global_pts, const Eigen::MatrixXd &grad_u_i, const Eigen::MatrixXd &grad_u_i_prev, Eigen::MatrixXd &stress, Eigen::MatrixXd &df_dgradu) {
					return damping_.local_assembler().compute_stress_grad(el_id, dt, local_pts, global_pts, grad_u_i, grad_u_i_prev, stress, df_dgradu);
				};
			else 
			{
				throw std::runtime_error("Unrecognized assembler!");
			}
		}

		std::function<void(const int, const double, const Eigen::MatrixXd&, const Eigen::MatrixXd&, const Eigen::MatrixXd&, const Eigen::MatrixXd&, Eigen::MatrixXd&)> AssemblerUtils::get_stress_prev_grad_function(const std::string& assembler) const
		{
			// if (assembler == "Laplacian")
			// 	return [&](const int el_id, const double dt, const Eigen::MatrixXd &local_pts, const Eigen::MatrixXd &global_pts, const Eigen::MatrixXd &grad_u_i, const Eigen::MatrixXd &grad_u_i_prev, Eigen::MatrixXd &df_dgradu) {
			// 		return laplacian_.local_assembler().compute_stress_prev_grad(el_id, dt, local_pts, global_pts, grad_u_i, mat, grad_u_i_prev, df_dgradu);
			// 	};
			// else if (assembler == "LinearElasticity")
			// 	return [&](const int el_id, const double dt, const Eigen::MatrixXd &local_pts, const Eigen::MatrixXd &global_pts, const Eigen::MatrixXd &grad_u_i, const Eigen::MatrixXd &grad_u_i_prev, Eigen::MatrixXd &df_dgradu) {
			// 		return linear_elasticity_.local_assembler().compute_stress_prev_grad(el_id, dt, local_pts, global_pts, grad_u_i, mat, grad_u_i_prev, df_dgradu);
			// 	};
			// else if (assembler == "NeoHookean")
			// 	return [&](const int el_id, const double dt, const Eigen::MatrixXd &local_pts, const Eigen::MatrixXd &global_pts, const Eigen::MatrixXd &grad_u_i, const Eigen::MatrixXd &grad_u_i_prev, Eigen::MatrixXd &df_dgradu) {
			// 		return neo_hookean_elasticity_.local_assembler().compute_stress_prev_grad(el_id, dt, local_pts, global_pts, grad_u_i, mat, grad_u_i_prev, df_dgradu);
			// 	};
			if (assembler == "Damping")
				return [&](const int el_id, const double dt, const Eigen::MatrixXd &local_pts, const Eigen::MatrixXd &global_pts, const Eigen::MatrixXd &grad_u_i, const Eigen::MatrixXd &grad_u_i_prev, Eigen::MatrixXd &df_dgradu) {
					return damping_.local_assembler().compute_stress_prev_grad(el_id, dt, local_pts, global_pts, grad_u_i, grad_u_i_prev, df_dgradu);
				};
			else 
			{
				throw std::runtime_error("Unrecognized assembler!");
			}
		}

		std::function<double(const Eigen::MatrixXd &, const double, const double)> AssemblerUtils::get_elastic_energy_function(const std::string& assembler) const
		{
			if (assembler == "LinearElasticity")
				return [&](const Eigen::MatrixXd &grad_disp, const double lambda, const double mu) {
					return linear_elasticity_.local_assembler().compute_energy(grad_disp, lambda, mu);
				};
			// else if (assembler == "NeoHookean")
			// 	return [&](const Eigen::MatrixXd &grad_disp, const double lambda, const double mu) {
			// 		return neo_hookean_elasticity_.local_assembler().compute_energy(grad_disp, lambda, mu);
			// 	};
			else
			{
				assert(false);
				return [&](const Eigen::MatrixXd &grad_disp, const double lambda, const double mu) {
					return linear_elasticity_.local_assembler().compute_energy(grad_disp, lambda, mu);
				};
			}
		}

		std::function<void(const int, const Eigen::MatrixXd&, const Eigen::MatrixXd&, const Eigen::MatrixXd&, Eigen::MatrixXd&, Eigen::MatrixXd&)> AssemblerUtils::get_dstress_dmu_dlambda_function(const std::string& assembler) const
		{
			if (assembler == "LinearElasticity")
				return [&](const int el_id, const Eigen::MatrixXd &local_pts, const Eigen::MatrixXd &global_pts, const Eigen::MatrixXd &grad_u_i, Eigen::MatrixXd &dstress_dmu, Eigen::MatrixXd &dstress_dlambda) {
					return linear_elasticity_.local_assembler().compute_dstress_dmu_dlambda(el_id, local_pts, global_pts, grad_u_i, dstress_dmu, dstress_dlambda);
				};
			else if (assembler == "NeoHookean")
				return [&](const int el_id, const Eigen::MatrixXd &local_pts, const Eigen::MatrixXd &global_pts, const Eigen::MatrixXd &grad_u_i, Eigen::MatrixXd &dstress_dmu, Eigen::MatrixXd &dstress_dlambda) {
					return neo_hookean_elasticity_.local_assembler().compute_dstress_dmu_dlambda(el_id, local_pts, global_pts, grad_u_i, dstress_dmu, dstress_dlambda);
				};
			else
			{
				assert(false);
				return [&](const int el_id, const Eigen::MatrixXd &local_pts, const Eigen::MatrixXd &global_pts, const Eigen::MatrixXd &grad_u_i, Eigen::MatrixXd &dstress_dmu, Eigen::MatrixXd &dstress_dlambda) {
					return linear_elasticity_.local_assembler().compute_dstress_dmu_dlambda(el_id, local_pts, global_pts, grad_u_i, dstress_dmu, dstress_dlambda);
				};
			}
		}

=======
>>>>>>> 44992b3f
		void AssemblerUtils::init_multimodels(const std::vector<std::string> &materials)
		{
			multi_models_elasticity_.local_assembler().init_multimodels(materials);
		}

		void AssemblerUtils::add_multimaterial(const int index, const json &params)
		{
			mass_mat_.local_assembler().add_multimaterial(index, params);

			laplacian_.local_assembler().add_multimaterial(index, params);
			helmholtz_.local_assembler().add_multimaterial(index, params);

			bilaplacian_main_.local_assembler().add_multimaterial(index, params);
			bilaplacian_mixed_.local_assembler().add_multimaterial(index, params);
			bilaplacian_aux_.local_assembler().add_multimaterial(index, params);

			linear_elasticity_.local_assembler().add_multimaterial(index, params);
			linear_elasticity_energy_.local_assembler().add_multimaterial(index, params);
			hooke_linear_elasticity_.local_assembler().add_multimaterial(index, params);

			saint_venant_elasticity_.local_assembler().add_multimaterial(index, params);
			neo_hookean_elasticity_.local_assembler().add_multimaterial(index, params);
			mooney_rivlin_elasticity_.local_assembler().add_multimaterial(index, params);
			multi_models_elasticity_.local_assembler().add_multimaterial(index, params);
<<<<<<< HEAD
			multiscale_reduced_basis_.local_assembler().add_multimaterial(index, params);
			// ogden_elasticity_.local_assembler().add_multimaterial(index, params);
=======
			ogden_elasticity_.local_assembler().add_multimaterial(index, params);

			damping_.local_assembler().add_multimaterial(index, params);
>>>>>>> 44992b3f

			damping_.local_assembler().add_multimaterial(index, params);
			damping_prev_.local_assembler().add_multimaterial(index, params);

			stokes_velocity_.local_assembler().add_multimaterial(index, params);
			stokes_mixed_.local_assembler().add_multimaterial(index, params);
			stokes_pressure_.local_assembler().add_multimaterial(index, params);

			navier_stokes_velocity_.local_assembler().add_multimaterial(index, params);
			navier_stokes_velocity_picard_.local_assembler().add_multimaterial(index, params);

			incompressible_lin_elast_displacement_.local_assembler().add_multimaterial(index, params);
			incompressible_lin_elast_mixed_.local_assembler().add_multimaterial(index, params);
			incompressible_lin_elast_pressure_.local_assembler().add_multimaterial(index, params);
		}

		void AssemblerUtils::merge_mixed_matrices(
			const int n_bases, const int n_pressure_bases, const int problem_dim, const bool add_average,
			const StiffnessMatrix &velocity_stiffness, const StiffnessMatrix &mixed_stiffness, const StiffnessMatrix &pressure_stiffness,
			StiffnessMatrix &stiffness)
		{
			assert(velocity_stiffness.rows() == velocity_stiffness.cols());
			assert(velocity_stiffness.rows() == n_bases * problem_dim);

			assert(mixed_stiffness.size() == 0 || mixed_stiffness.rows() == n_bases * problem_dim);
			assert(mixed_stiffness.size() == 0 || mixed_stiffness.cols() == n_pressure_bases);

			assert(pressure_stiffness.size() == 0 || pressure_stiffness.rows() == n_pressure_bases);
			assert(pressure_stiffness.size() == 0 || pressure_stiffness.cols() == n_pressure_bases);

			const int avg_offset = add_average ? 1 : 0;

			std::vector<Eigen::Triplet<double>> blocks;
			blocks.reserve(velocity_stiffness.nonZeros() + 2 * mixed_stiffness.nonZeros() + pressure_stiffness.nonZeros() + 2 * avg_offset * velocity_stiffness.rows());

			for (int k = 0; k < velocity_stiffness.outerSize(); ++k)
			{
				for (StiffnessMatrix::InnerIterator it(velocity_stiffness, k); it; ++it)
				{
					blocks.emplace_back(it.row(), it.col(), it.value());
				}
			}

			for (int k = 0; k < mixed_stiffness.outerSize(); ++k)
			{
				for (StiffnessMatrix::InnerIterator it(mixed_stiffness, k); it; ++it)
				{
					blocks.emplace_back(it.row(), n_bases * problem_dim + it.col(), it.value());
					blocks.emplace_back(it.col() + n_bases * problem_dim, it.row(), it.value());
				}
			}

			for (int k = 0; k < pressure_stiffness.outerSize(); ++k)
			{
				for (StiffnessMatrix::InnerIterator it(pressure_stiffness, k); it; ++it)
				{
					blocks.emplace_back(n_bases * problem_dim + it.row(), n_bases * problem_dim + it.col(), it.value());
				}
			}

			if (add_average)
			{
				const double val = 1.0 / n_pressure_bases;
				for (int i = 0; i < n_pressure_bases; ++i)
				{
					blocks.emplace_back(n_bases * problem_dim + i, n_bases * problem_dim + n_pressure_bases, val);
					blocks.emplace_back(n_bases * problem_dim + n_pressure_bases, n_bases * problem_dim + i, val);
				}
			}

			stiffness.resize(n_bases * problem_dim + n_pressure_bases + avg_offset, n_bases * problem_dim + n_pressure_bases + avg_offset);
			stiffness.setFromTriplets(blocks.begin(), blocks.end());
			stiffness.makeCompressed();

			// static int c = 0;
			// Eigen::saveMarket(stiffness, "stiffness.txt");
			// Eigen::saveMarket(velocity_stiffness, "velocity_stiffness.txt");
			// Eigen::saveMarket(mixed_stiffness, "mixed_stiffness.txt");
			// Eigen::saveMarket(pressure_stiffness, "pressure_stiffness.txt");
		}

		int AssemblerUtils::quadrature_order(const std::string &assembler, const int basis_degree, const BasisType &b_type, const int dim)
		{
			if (assembler == "Mass")
			{
				if (b_type == BasisType::SIMPLEX_LAGRANGE || b_type == BasisType::CUBE_LAGRANGE)
					return std::max(basis_degree * 2, 1);
				else
					return basis_degree * 2 + 1;
			}
			else if (assembler == "NavierStokes")
			{
				if (b_type == BasisType::SIMPLEX_LAGRANGE)
					return std::max((basis_degree - 1) + basis_degree, 1);
				else if (b_type == BasisType::CUBE_LAGRANGE)
					return std::max(basis_degree * 2, 1);
				else
					return basis_degree * 2 + 1;
			}
			else
			{
				if (b_type == BasisType::SIMPLEX_LAGRANGE)
					return std::max((basis_degree - 1) * 2, 1);
				else if (b_type == BasisType::CUBE_LAGRANGE)
					return std::max(basis_degree * 2, 1);
				else
					return (basis_degree - 1) * 2 + 1;
			}
		}
	} // namespace assembler
} // namespace polyfem<|MERGE_RESOLUTION|>--- conflicted
+++ resolved
@@ -29,10 +29,7 @@
 			{"LinearElasticity",               {/*is_scalar=*/false, /*is_fluid=*/false, /*is_mixed=*/false, /*is_solution_displacement=*/true,  /*is_linear=*/true}},
 			{"HookeLinearElasticity",          {/*is_scalar=*/false, /*is_fluid=*/false, /*is_mixed=*/false, /*is_solution_displacement=*/true,  /*is_linear=*/true}},
 			{"Damping",                        {/*is_scalar=*/false, /*is_fluid=*/false, /*is_mixed=*/false, /*is_solution_displacement=*/true,  /*is_linear=*/false}},
-<<<<<<< HEAD
 			{"MultiscaleRB",                   {/*is_scalar=*/false, /*is_fluid=*/false, /*is_mixed=*/false, /*is_solution_displacement=*/true,  /*is_linear=*/false}},
-=======
->>>>>>> 44992b3f
 			{"IncompressibleLinearElasticity", {/*is_scalar=*/false, /*is_fluid=*/false, /*is_mixed=*/true,  /*is_solution_displacement=*/true,  /*is_linear=*/true}},
 			{"SaintVenant",                    {/*is_scalar=*/false, /*is_fluid=*/false, /*is_mixed=*/false, /*is_solution_displacement=*/true,  /*is_linear=*/false}},
 			{"NeoHookean",                     {/*is_scalar=*/false, /*is_fluid=*/false, /*is_mixed=*/false, /*is_solution_displacement=*/true,  /*is_linear=*/false}},
@@ -139,9 +136,8 @@
 				return;
 			// else if (assembler == "NavierStokes")
 			// return;
-<<<<<<< HEAD
-			// else if(assembler == "Ogden")
-			//	return;
+			else if(assembler == "Ogden")
+				return;
 			else if (assembler == "MultiscaleRB")
 				return;
 			else
@@ -188,9 +184,6 @@
 			//else if(assembler == "Ogden")
 			//	return;
 			else if (assembler == "MultiscaleRB")
-=======
-			else if (assembler == "Ogden")
->>>>>>> 44992b3f
 				return;
 			else
 			{
@@ -198,6 +191,22 @@
 				assert(false);
 				laplacian_.assemble(is_volume, n_basis, bases, gbases, cache, stiffness);
 			}
+		}
+
+		void AssemblerUtils::assemble_mass_matrix(const std::string &assembler,
+												  const bool is_volume,
+												  const int n_basis,
+												  const Density &density,
+												  const std::vector<ElementBases> &bases,
+												  const std::vector<ElementBases> &gbases,
+												  const AssemblyValsCache &cache,
+												  StiffnessMatrix &mass) const
+		{
+			// TODO use cache
+			if (assembler == "Helmholtz" || assembler == "Laplacian")
+				mass_mat_no_density_.assemble(is_volume, n_basis, density, bases, gbases, cache, mass, true);
+			else
+				mass_mat_no_density_.assemble(is_volume, n_basis, density, bases, gbases, cache, mass, true);
 		}
 
 		void AssemblerUtils::assemble_mass_matrix(const std::string &assembler,
@@ -210,31 +219,9 @@
 												  StiffnessMatrix &mass) const
 		{
 			// TODO use cache
-<<<<<<< HEAD
-			if (assembler == "Helmholtz" || assembler == "Laplacian")
-				mass_mat_no_density_.assemble(is_volume, n_basis, density, bases, gbases, cache, mass, true);
-			else
-				mass_mat_no_density_.assemble(is_volume, n_basis, density, bases, gbases, cache, mass, true);
-		}
-
-		void AssemblerUtils::assemble_mass_matrix(const std::string &assembler,
-												  const bool is_volume,
-												  const int n_basis,
-												  const bool use_density,
-												  const std::vector<ElementBases> &bases,
-												  const std::vector<ElementBases> &gbases,
-												  const AssemblyValsCache &cache,
-												  StiffnessMatrix &mass) const
-		{
-			// TODO use cache
 			if (use_density)
 				mass_mat_.assemble(is_volume, n_basis, bases, gbases, cache, mass, true);
 			else
-=======
-			if (use_density)
-				mass_mat_.assemble(is_volume, n_basis, bases, gbases, cache, mass, true);
-			else
->>>>>>> 44992b3f
 				mass_mat_no_density_.assemble(is_volume, n_basis, bases, gbases, cache, mass, true);
 		}
 
@@ -357,26 +344,17 @@
 				return saint_venant_elasticity_.assemble(is_volume, bases, gbases, cache, dt, displacement, displacement_prev);
 			else if (assembler == "NeoHookean")
 				return neo_hookean_elasticity_.assemble(is_volume, bases, gbases, cache, dt, displacement, displacement_prev);
-<<<<<<< HEAD
-=======
 			else if (assembler == "MooneyRivlin")
 				return mooney_rivlin_elasticity_.assemble(is_volume, bases, gbases, cache, dt, displacement, displacement_prev);
->>>>>>> 44992b3f
 			else if (assembler == "MultiModels")
 				return multi_models_elasticity_.assemble(is_volume, bases, gbases, cache, dt, displacement, displacement_prev);
 			else if (assembler == "Damping")
 				return damping_.assemble(is_volume, bases, gbases, cache, dt, displacement, displacement_prev);
-<<<<<<< HEAD
 			else if (assembler == "MultiscaleRB")
 				return multiscale_reduced_basis_.assemble(is_volume, bases, gbases, cache, dt, displacement, displacement_prev);
 
-			// else if(assembler == "Ogden")
-			//	return ogden_elasticity_.assemble(is_volume, bases, gbases, cache, dt, displacement, displacement_prev);
-=======
-
 			else if (assembler == "Ogden")
 				return ogden_elasticity_.assemble(is_volume, bases, gbases, cache, dt, displacement, displacement_prev);
->>>>>>> 44992b3f
 			else if (assembler == "LinearElasticity")
 				return linear_elasticity_energy_.assemble(is_volume, bases, gbases, cache, dt, displacement, displacement_prev);
 			else
@@ -398,16 +376,12 @@
 				saint_venant_elasticity_.assemble_grad(is_volume, n_basis, bases, gbases, cache, dt, displacement, displacement_prev, grad);
 			else if (assembler == "NeoHookean")
 				neo_hookean_elasticity_.assemble_grad(is_volume, n_basis, bases, gbases, cache, dt, displacement, displacement_prev, grad);
-<<<<<<< HEAD
-=======
 			else if (assembler == "MooneyRivlin")
 				mooney_rivlin_elasticity_.assemble_grad(is_volume, n_basis, bases, gbases, cache, dt, displacement, displacement_prev, grad);
->>>>>>> 44992b3f
 			else if (assembler == "MultiModels")
 				multi_models_elasticity_.assemble_grad(is_volume, n_basis, bases, gbases, cache, dt, displacement, displacement_prev, grad);
 			else if (assembler == "Damping")
 				damping_.assemble_grad(is_volume, n_basis, bases, gbases, cache, dt, displacement, displacement_prev, grad);
-<<<<<<< HEAD
 			else if (assembler == "MultiscaleRB")
 				multiscale_reduced_basis_.assemble_grad(is_volume, n_basis, bases, gbases, cache, dt, displacement, displacement_prev, grad);
 			else if (assembler == "DampingPrev")
@@ -416,8 +390,8 @@
 				navier_stokes_velocity_.assemble_grad(is_volume, n_basis, bases, gbases, cache, dt, displacement, displacement_prev, grad);
 			else if (assembler == "LinearElasticity")
 				linear_elasticity_energy_.assemble_grad(is_volume, n_basis, bases, gbases, cache, dt, displacement, displacement_prev, grad);
-			// else if(assembler == "Ogden")
-			//	ogden_elasticity_.assemble_grad(is_volume, n_basis, bases, gbases, cache, dt, displacement, displacement_prev, grad);
+			else if(assembler == "Ogden")
+				ogden_elasticity_.assemble_grad(is_volume, n_basis, bases, gbases, cache, dt, displacement, displacement_prev, grad);
 			else
 				return;
 		}
@@ -450,16 +424,8 @@
 				navier_stokes_velocity_.assemble_grad(is_volume, n_basis, bases, gbases, cache, dt, displacement, displacement_prev, projection, grad);
 			else if (assembler == "LinearElasticity")
 				linear_elasticity_energy_.assemble_grad(is_volume, n_basis, bases, gbases, cache, dt, displacement, displacement_prev, projection, grad);
-			// else if(assembler == "Ogden")
-			//	ogden_elasticity_.assemble_grad(is_volume, n_basis, bases, gbases, cache, dt, displacement, displacement_prev, projection, grad);
-=======
-			else if (assembler == "NavierStokes")
-				navier_stokes_velocity_.assemble_grad(is_volume, n_basis, bases, gbases, cache, dt, displacement, displacement_prev, grad);
-			else if (assembler == "LinearElasticity")
-				linear_elasticity_energy_.assemble_grad(is_volume, n_basis, bases, gbases, cache, dt, displacement, displacement_prev, grad);
-			else if (assembler == "Ogden")
-				ogden_elasticity_.assemble_grad(is_volume, n_basis, bases, gbases, cache, dt, displacement, displacement_prev, grad);
->>>>>>> 44992b3f
+			else if(assembler == "Ogden")
+				ogden_elasticity_.assemble_grad(is_volume, n_basis, bases, gbases, cache, dt, displacement, displacement_prev, projection, grad);
 			else
 				return;
 		}
@@ -481,16 +447,12 @@
 				saint_venant_elasticity_.assemble_hessian(is_volume, n_basis, project_to_psd, bases, gbases, cache, dt, displacement, displacement_prev, mat_cache, hessian);
 			else if (assembler == "NeoHookean")
 				neo_hookean_elasticity_.assemble_hessian(is_volume, n_basis, project_to_psd, bases, gbases, cache, dt, displacement, displacement_prev, mat_cache, hessian);
-<<<<<<< HEAD
-=======
 			else if (assembler == "MooneyRivlin")
 				mooney_rivlin_elasticity_.assemble_hessian(is_volume, n_basis, project_to_psd, bases, gbases, cache, dt, displacement, displacement_prev, mat_cache, hessian);
->>>>>>> 44992b3f
 			else if (assembler == "MultiModels")
 				multi_models_elasticity_.assemble_hessian(is_volume, n_basis, project_to_psd, bases, gbases, cache, dt, displacement, displacement_prev, mat_cache, hessian);
 			else if (assembler == "Damping")
 				damping_.assemble_hessian(is_volume, n_basis, project_to_psd, bases, gbases, cache, dt, displacement, displacement_prev, mat_cache, hessian);
-<<<<<<< HEAD
 			else if (assembler == "MultiscaleRB")
 				multiscale_reduced_basis_.assemble_hessian(is_volume, n_basis, project_to_psd, bases, gbases, cache, dt, displacement, displacement_prev, mat_cache, hessian);
 			else if (assembler == "DampingPrev")
@@ -502,8 +464,8 @@
 			else if (assembler == "LinearElasticity")
 				linear_elasticity_energy_.assemble_hessian(is_volume, n_basis, project_to_psd, bases, gbases, cache, dt, displacement, displacement_prev, mat_cache, hessian);
 
-			// else if(assembler == "Ogden")
-			//	ogden_elasticity_.assemble_hessian(is_volume, n_basis, project_to_psd, bases, gbases, cache, dt, displacement, displacement_prev, mat_cache, hessian);
+			else if(assembler == "Ogden")
+				ogden_elasticity_.assemble_hessian(is_volume, n_basis, project_to_psd, bases, gbases, cache, dt, displacement, displacement_prev, mat_cache, hessian);
 			else
 				return;
 		}
@@ -540,19 +502,8 @@
 			else if (assembler == "LinearElasticity")
 				linear_elasticity_energy_.assemble_hessian(is_volume, n_basis, project_to_psd, bases, gbases, cache, dt, displacement, displacement_prev, projection, hessian);
 
-			// else if(assembler == "Ogden")
-			//	ogden_elasticity_.assemble_hessian(is_volume, n_basis, project_to_psd, bases, gbases, cache, dt, displacement, displacement_prev, projection, hessian);
-=======
-			else if (assembler == "NavierStokesPicard")
-				navier_stokes_velocity_picard_.assemble_hessian(is_volume, n_basis, project_to_psd, bases, gbases, cache, dt, displacement, displacement_prev, mat_cache, hessian);
-			else if (assembler == "NavierStokes")
-				navier_stokes_velocity_.assemble_hessian(is_volume, n_basis, project_to_psd, bases, gbases, cache, dt, displacement, displacement_prev, mat_cache, hessian);
-			else if (assembler == "LinearElasticity")
-				linear_elasticity_energy_.assemble_hessian(is_volume, n_basis, project_to_psd, bases, gbases, cache, dt, displacement, displacement_prev, mat_cache, hessian);
-
-			else if (assembler == "Ogden")
-				ogden_elasticity_.assemble_hessian(is_volume, n_basis, project_to_psd, bases, gbases, cache, dt, displacement, displacement_prev, mat_cache, hessian);
->>>>>>> 44992b3f
+			else if(assembler == "Ogden")
+				ogden_elasticity_.assemble_hessian(is_volume, n_basis, project_to_psd, bases, gbases, cache, dt, displacement, displacement_prev, projection, hessian);
 			else
 				return;
 		}
@@ -582,13 +533,9 @@
 			else if (assembler == "MultiModels")
 				multi_models_elasticity_.local_assembler().compute_von_mises_stresses(el_id, bs, gbs, local_pts, fun, result);
 			// else if(assembler == "Ogden")
-<<<<<<< HEAD
 			//	ogden_elasticity_.local_assembler().compute_von_mises_stresses(bs, gbs, local_pts, fun, result);
 			else if (assembler == "MultiscaleRB")
 				multiscale_reduced_basis_.local_assembler().compute_von_mises_stresses(el_id, bs, gbs, local_pts, fun, result);
-=======
-			// 	ogden_elasticity_.local_assembler().compute_von_mises_stresses(bs, gbs, local_pts, fun, result);
->>>>>>> 44992b3f
 
 			else if (assembler == "Stokes" || assembler == "OperatorSplitting")
 				stokes_velocity_.local_assembler().compute_norm_velocity(bs, gbs, local_pts, fun, result);
@@ -649,15 +596,10 @@
 			else if (assembler == "MultiModels")
 				multi_models_elasticity_.local_assembler().compute_stress_tensor(el_id, bs, gbs, local_pts, fun, result);
 			// else if(assembler == "Ogden")
-<<<<<<< HEAD
 			//	ogden_elasticity_.local_assembler().compute_stress_tensor(bs, gbs, local_pts, fun, result);
 			else if (assembler == "MultiscaleRB")
 				multiscale_reduced_basis_.local_assembler().compute_stress_tensor(el_id, bs, gbs, local_pts, fun, result);
 			
-=======
-			// 	ogden_elasticity_.local_assembler().compute_stress_tensor(bs, gbs, local_pts, fun, result);
-
->>>>>>> 44992b3f
 			else if (assembler == "Stokes" || assembler == "OperatorSplitting") // WARNING stokes and NS dont have el_id
 				stokes_velocity_.local_assembler().compute_stress_tensor(bs, gbs, local_pts, fun, result);
 			else if (assembler == "NavierStokes")
@@ -799,14 +741,8 @@
 			neo_hookean_elasticity_.local_assembler().set_size(dim);
 			mooney_rivlin_elasticity_.local_assembler().set_size(dim);
 			multi_models_elasticity_.local_assembler().set_size(dim);
-<<<<<<< HEAD
 			multiscale_reduced_basis_.local_assembler().set_size(dim);
-			// ogden_elasticity_.local_assembler().set_size(dim);
-=======
 			ogden_elasticity_.local_assembler().set_size(dim);
-
-			damping_.local_assembler().set_size(dim);
->>>>>>> 44992b3f
 
 			damping_.local_assembler().set_size(dim);
 			damping_prev_.local_assembler().set_size(dim);
@@ -823,7 +759,6 @@
 			navier_stokes_velocity_picard_.local_assembler().set_size(dim);
 		}
 
-<<<<<<< HEAD
 		void AssemblerUtils::update_lame_params(const LameParameters &newParams)
 		{
 			linear_elasticity_.local_assembler().set_params(newParams);
@@ -979,8 +914,6 @@
 			}
 		}
 
-=======
->>>>>>> 44992b3f
 		void AssemblerUtils::init_multimodels(const std::vector<std::string> &materials)
 		{
 			multi_models_elasticity_.local_assembler().init_multimodels(materials);
@@ -1005,14 +938,8 @@
 			neo_hookean_elasticity_.local_assembler().add_multimaterial(index, params);
 			mooney_rivlin_elasticity_.local_assembler().add_multimaterial(index, params);
 			multi_models_elasticity_.local_assembler().add_multimaterial(index, params);
-<<<<<<< HEAD
 			multiscale_reduced_basis_.local_assembler().add_multimaterial(index, params);
-			// ogden_elasticity_.local_assembler().add_multimaterial(index, params);
-=======
 			ogden_elasticity_.local_assembler().add_multimaterial(index, params);
-
-			damping_.local_assembler().add_multimaterial(index, params);
->>>>>>> 44992b3f
 
 			damping_.local_assembler().add_multimaterial(index, params);
 			damping_prev_.local_assembler().add_multimaterial(index, params);

#pragma once

#include <polyfem/assembler/Assembler.hpp>
#include <polyfem/assembler/MatParams.hpp>
#include <polyfem/utils/AutodiffTypes.hpp>
#include <polyfem/utils/ElasticityUtils.hpp>

// non linear NeoHookean material model
namespace polyfem::assembler
{
	class NeoHookeanElasticity : public NLAssembler, public ElasticityAssembler
	{
	public:
		NeoHookeanElasticity();

		using NLAssembler::assemble_energy;
		using NLAssembler::assemble_gradient;
		using NLAssembler::assemble_hessian;

<<<<<<< HEAD
		double compute_energy(const NonLinearAssemblerData &data) const;
		static double compute_energy(const Eigen::MatrixXd &grad_disp, const double lambda, const double mu);

		// rhs for fabbricated solution, compute with automatic sympy code
		Eigen::Matrix<double, Eigen::Dynamic, 1, 0, 3, 1>
		compute_rhs(const AutodiffHessianPt &pt) const;

		inline int size() const { return size_; }
		void set_size(const int size);

		// von mises and stress tensor
		void compute_von_mises_stresses(const int el_id, const basis::ElementBases &bs, const basis::ElementBases &gbs, const Eigen::MatrixXd &local_pts, const Eigen::MatrixXd &displacement, Eigen::MatrixXd &stresses) const;
		void compute_stress_tensor(const int el_id, const basis::ElementBases &bs, const basis::ElementBases &gbs, const Eigen::MatrixXd &local_pts, const Eigen::MatrixXd &displacement, Eigen::MatrixXd &tensor) const;

		void compute_stiffness_tensor(const assembler::ElementAssemblyValues &vals, const Eigen::MatrixXd &local_pts, const Eigen::MatrixXd &displacement, Eigen::MatrixXd &tensor) const;

		void compute_stress_grad_multiply_mat(const int el_id, const Eigen::MatrixXd &local_pts, const Eigen::MatrixXd &global_pts, const Eigen::MatrixXd &grad_u_i, const Eigen::MatrixXd &mat, Eigen::MatrixXd &stress, Eigen::MatrixXd &result) const;
		void compute_dstress_dmu_dlambda(const int el_id, const Eigen::MatrixXd &local_pts, const Eigen::MatrixXd &global_pts, const Eigen::MatrixXd &grad_u_i, Eigen::MatrixXd &dstress_dmu, Eigen::MatrixXd &dstress_dlambda) const;
=======
		// energy, gradient, and hessian used in newton method
		double compute_energy(const NonLinearAssemblerData &data) const override;
		Eigen::VectorXd assemble_gradient(const NonLinearAssemblerData &data) const override;
		Eigen::MatrixXd assemble_hessian(const NonLinearAssemblerData &data) const override;

		// rhs for fabbricated solution, compute with automatic sympy code
		VectorNd compute_rhs(const AutodiffHessianPt &pt) const override;
>>>>>>> dd2ae774

		// sets material params
		void add_multimaterial(const int index, const json &params) override;
		void set_params(const LameParameters &params) { params_ = params; }
		LameParameters &lame_params() { return params_; }
		const LameParameters &lame_params() const { return params_; }

		std::string name() const override { return "NeoHookean"; }
		std::map<std::string, ParamFunc> parameters() const override;

		void assign_stress_tensor(const int el_id, const basis::ElementBases &bs, const basis::ElementBases &gbs, const Eigen::MatrixXd &local_pts, const Eigen::MatrixXd &displacement, const int all_size, const ElasticityTensorType &type, Eigen::MatrixXd &all, const std::function<Eigen::MatrixXd(const Eigen::MatrixXd &)> &fun) const override;

	private:
		LameParameters params_;

		// utility function that computes energy, the template is used for double, DScalar1, and DScalar2 in energy, gradient and hessian
		template <typename T>
		T compute_energy_aux(const NonLinearAssemblerData &data) const;
		template <int n_basis, int dim>
		void compute_energy_hessian_aux_fast(const NonLinearAssemblerData &data, Eigen::MatrixXd &H) const;
		template <int n_basis, int dim>
		void compute_energy_aux_gradient_fast(const NonLinearAssemblerData &data, Eigen::VectorXd &G_flattened) const;

		void compute_dstress_dgradu_multiply_mat(const int el_id, const Eigen::MatrixXd &local_pts, const Eigen::MatrixXd &global_pts, const Eigen::MatrixXd &grad_u_i, const Eigen::MatrixXd &mat, Eigen::MatrixXd &stress, Eigen::MatrixXd &result) const;
		void compute_dstress_dmu_dlambda(const int el_id, const Eigen::MatrixXd &local_pts, const Eigen::MatrixXd &global_pts, const Eigen::MatrixXd &grad_u_i, Eigen::MatrixXd &dstress_dmu, Eigen::MatrixXd &dstress_dlambda) const;
	};
} // namespace polyfem::assembler<|MERGE_RESOLUTION|>--- conflicted
+++ resolved
@@ -17,26 +17,6 @@
 		using NLAssembler::assemble_gradient;
 		using NLAssembler::assemble_hessian;
 
-<<<<<<< HEAD
-		double compute_energy(const NonLinearAssemblerData &data) const;
-		static double compute_energy(const Eigen::MatrixXd &grad_disp, const double lambda, const double mu);
-
-		// rhs for fabbricated solution, compute with automatic sympy code
-		Eigen::Matrix<double, Eigen::Dynamic, 1, 0, 3, 1>
-		compute_rhs(const AutodiffHessianPt &pt) const;
-
-		inline int size() const { return size_; }
-		void set_size(const int size);
-
-		// von mises and stress tensor
-		void compute_von_mises_stresses(const int el_id, const basis::ElementBases &bs, const basis::ElementBases &gbs, const Eigen::MatrixXd &local_pts, const Eigen::MatrixXd &displacement, Eigen::MatrixXd &stresses) const;
-		void compute_stress_tensor(const int el_id, const basis::ElementBases &bs, const basis::ElementBases &gbs, const Eigen::MatrixXd &local_pts, const Eigen::MatrixXd &displacement, Eigen::MatrixXd &tensor) const;
-
-		void compute_stiffness_tensor(const assembler::ElementAssemblyValues &vals, const Eigen::MatrixXd &local_pts, const Eigen::MatrixXd &displacement, Eigen::MatrixXd &tensor) const;
-
-		void compute_stress_grad_multiply_mat(const int el_id, const Eigen::MatrixXd &local_pts, const Eigen::MatrixXd &global_pts, const Eigen::MatrixXd &grad_u_i, const Eigen::MatrixXd &mat, Eigen::MatrixXd &stress, Eigen::MatrixXd &result) const;
-		void compute_dstress_dmu_dlambda(const int el_id, const Eigen::MatrixXd &local_pts, const Eigen::MatrixXd &global_pts, const Eigen::MatrixXd &grad_u_i, Eigen::MatrixXd &dstress_dmu, Eigen::MatrixXd &dstress_dlambda) const;
-=======
 		// energy, gradient, and hessian used in newton method
 		double compute_energy(const NonLinearAssemblerData &data) const override;
 		Eigen::VectorXd assemble_gradient(const NonLinearAssemblerData &data) const override;
@@ -44,13 +24,22 @@
 
 		// rhs for fabbricated solution, compute with automatic sympy code
 		VectorNd compute_rhs(const AutodiffHessianPt &pt) const override;
->>>>>>> dd2ae774
+
+		void compute_stiffness_value(const assembler::ElementAssemblyValues &vals, const Eigen::MatrixXd &local_pts, const Eigen::MatrixXd &displacement, Eigen::MatrixXd &tensor) const override;
+
+		void compute_stress_grad_multiply_mat(const int el_id, const Eigen::MatrixXd &local_pts, const Eigen::MatrixXd &global_pts, const Eigen::MatrixXd &grad_u_i, const Eigen::MatrixXd &mat, Eigen::MatrixXd &stress, Eigen::MatrixXd &result) const override;
+		void compute_dstress_dmu_dlambda(const int el_id, const Eigen::MatrixXd &local_pts, const Eigen::MatrixXd &global_pts, const Eigen::MatrixXd &grad_u_i, Eigen::MatrixXd &dstress_dmu, Eigen::MatrixXd &dstress_dlambda) const override;
 
 		// sets material params
 		void add_multimaterial(const int index, const json &params) override;
 		void set_params(const LameParameters &params) { params_ = params; }
-		LameParameters &lame_params() { return params_; }
 		const LameParameters &lame_params() const { return params_; }
+
+		void update_lame_params(const Eigen::MatrixXd &lambdas, const Eigen::MatrixXd &mus) override
+		{
+			params_.lambda_mat_ = lambdas;
+			params_.mu_mat_ = mus;
+		}
 
 		std::string name() const override { return "NeoHookean"; }
 		std::map<std::string, ParamFunc> parameters() const override;
@@ -67,8 +56,5 @@
 		void compute_energy_hessian_aux_fast(const NonLinearAssemblerData &data, Eigen::MatrixXd &H) const;
 		template <int n_basis, int dim>
 		void compute_energy_aux_gradient_fast(const NonLinearAssemblerData &data, Eigen::VectorXd &G_flattened) const;
-
-		void compute_dstress_dgradu_multiply_mat(const int el_id, const Eigen::MatrixXd &local_pts, const Eigen::MatrixXd &global_pts, const Eigen::MatrixXd &grad_u_i, const Eigen::MatrixXd &mat, Eigen::MatrixXd &stress, Eigen::MatrixXd &result) const;
-		void compute_dstress_dmu_dlambda(const int el_id, const Eigen::MatrixXd &local_pts, const Eigen::MatrixXd &global_pts, const Eigen::MatrixXd &grad_u_i, Eigen::MatrixXd &dstress_dmu, Eigen::MatrixXd &dstress_dlambda) const;
 	};
 } // namespace polyfem::assembler
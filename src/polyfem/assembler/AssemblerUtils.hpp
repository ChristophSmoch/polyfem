#pragma once

#include <polyfem/Common.hpp>

#include "Assembler.hpp"
#include "MassMatrixAssembler.hpp"

#include "Laplacian.hpp"
#include "Bilaplacian.hpp"
#include "Helmholtz.hpp"

#include "LinearElasticity.hpp"
#include "HookeLinearElasticity.hpp"
#include "SaintVenantElasticity.hpp"
#include "NeoHookeanElasticity.hpp"
#include "MultiModel.hpp"
#include "ViscousDamping.hpp"
// #include "OgdenElasticity.hpp"

#include "Stokes.hpp"
#include "NavierStokes.hpp"
#include "IncompressibleLinElast.hpp"

#include <polyfem/utils/MatrixUtils.hpp>

#include <vector>

namespace polyfem
{
	namespace assembler
	{
		// factory class that dispaces call to the different assemblers
		// templated with differnt local assemblers
		class AssemblerUtils
		{
		public:
			AssemblerUtils();

			// Linear, assembler is the name of the formulation
			void assemble_problem(const std::string &assembler,
								  const bool is_volume,
								  const int n_basis,
								  const std::vector<basis::ElementBases> &bases,
								  const std::vector<basis::ElementBases> &gbases,
								  const AssemblyValsCache &cache,
								  StiffnessMatrix &stiffness) const;
			// mass matrix assembler, assembler is the name of the formulation
			void assemble_mass_matrix(const std::string &assembler,
									  const bool is_volume,
									  const int n_basis,
									  const Density &density,
									  const std::vector<basis::ElementBases> &bases,
									  const std::vector<basis::ElementBases> &gbases,
									  const AssemblyValsCache &cache,
									  StiffnessMatrix &mass) const;

			// mixed assembler phi is the tensor, psi the scalar, assembler is the name of the formulation
			void assemble_mixed_problem(const std::string &assembler,
										const bool is_volume,
										const int n_psi_basis,
										const int n_phi_basis,
										const std::vector<basis::ElementBases> &psi_bases,
										const std::vector<basis::ElementBases> &phi_bases,
										const std::vector<basis::ElementBases> &gbases,
										const AssemblyValsCache &psi_cache,
										const AssemblyValsCache &phi_cache,
										StiffnessMatrix &stiffness) const;
			// pressure pressure assembler, assembler is the name of the formulation
			void assemble_pressure_problem(const std::string &assembler,
										   const bool is_volume,
										   const int n_basis,
										   const std::vector<basis::ElementBases> &bases,
										   const std::vector<basis::ElementBases> &gbases,
										   const AssemblyValsCache &cache,
										   StiffnessMatrix &stiffness) const;

			// Non linear energy, assembler is the name of the formulation
			double assemble_energy(const std::string &assembler,
								   const bool is_volume,
								   const std::vector<basis::ElementBases> &bases,
								   const std::vector<basis::ElementBases> &gbases,
								   const AssemblyValsCache &cache,
								   const Eigen::MatrixXd &displacement) const;

			// non linear gradient, assembler is the name of the formulation
			void assemble_energy_gradient(const std::string &assembler,
										  const bool is_volume,
										  const int n_basis,
										  const std::vector<basis::ElementBases> &bases,
										  const std::vector<basis::ElementBases> &gbases,
										  const AssemblyValsCache &cache,
										  const Eigen::MatrixXd &displacement,
										  Eigen::MatrixXd &grad) const;
			// non-linear hessian, assembler is the name of the formulation
			void assemble_energy_hessian(const std::string &assembler,
										 const bool is_volume,
										 const int n_basis,
										 const bool project_to_psd,
										 const std::vector<basis::ElementBases> &bases,
										 const std::vector<basis::ElementBases> &gbases,
										 const AssemblyValsCache &cache,
										 const Eigen::MatrixXd &displacement,
										 utils::SpareMatrixCache &mat_cache,
										 StiffnessMatrix &hessian) const;

<<<<<<< HEAD
			//Non linear transient energy, assembler is the name of the formulation
			double assemble_transient_energy(const std::string &assembler,
											const bool is_volume,
											const double dt,
											const std::vector<basis::ElementBases> &bases,
											const std::vector<basis::ElementBases> &gbases,
											const AssemblyValsCache &cache,
											const Eigen::MatrixXd &displacement,
											const Eigen::MatrixXd &prev_displacement) const;

			//non linear transient gradient, assembler is the name of the formulation
			void assemble_transient_energy_gradient(const std::string &assembler,
											const bool is_volume,
											const double dt,
											const int n_basis,
											const std::vector<basis::ElementBases> &bases,
											const std::vector<basis::ElementBases> &gbases,
											const AssemblyValsCache &cache,
											const Eigen::MatrixXd &displacement,
											const Eigen::MatrixXd &prev_displacement,
											Eigen::MatrixXd &grad) const;
			//non-linear transient hessian, assembler is the name of the formulation
			void assemble_transient_energy_hessian(const std::string &assembler,
											const bool is_volume,
											const double dt,
											const int n_basis,
											const bool project_to_psd,
											const std::vector<basis::ElementBases> &bases,
											const std::vector<basis::ElementBases> &gbases,
											const AssemblyValsCache &cache,
											const Eigen::MatrixXd &displacement,
											const Eigen::MatrixXd &prev_displacement,
											utils::SpareMatrixCache &mat_cache,
											StiffnessMatrix &hessian) const;

			//plotting (eg von mises), assembler is the name of the formulation
=======
			// plotting (eg von mises), assembler is the name of the formulation
>>>>>>> a2ab34a3
			void compute_scalar_value(const std::string &assembler,
									  const int el_id,
									  const basis::ElementBases &bs,
									  const basis::ElementBases &gbs,
									  const Eigen::MatrixXd &local_pts,
									  const Eigen::MatrixXd &fun,
									  Eigen::MatrixXd &result) const;
			// computes tensor, assembler is the name of the formulation
			void compute_tensor_value(const std::string &assembler,
									  const int el_id,
									  const basis::ElementBases &bs,
									  const basis::ElementBases &gbs,
									  const Eigen::MatrixXd &local_pts,
									  const Eigen::MatrixXd &fun,
									  Eigen::MatrixXd &result) const;

			// for errors, uses the rhs methods inside local assemblers
			VectorNd compute_rhs(const std::string &assembler, const AutodiffHessianPt &pt) const;

			// for constraints in polygonal bases
			Eigen::Matrix<double, Eigen::Dynamic, 1, 0, 9, 1>
			local_assemble(const std::string &assembler,
						   const ElementAssemblyValues &vals,
						   const int i,
						   const int j,
						   const QuadratureVector &da) const;

			// returns the kernel of the assembler, if present
			Eigen::Matrix<AutodiffScalarGrad, Eigen::Dynamic, 1, 0, 3, 1> kernel(const std::string &assembler, const int dim, const AutodiffGradPt &rvect, const AutodiffScalarGrad &r) const;

			// dispaces to all set parameters of the local assemblers
			void add_multimaterial(const int index, const json &params);
			void set_size(const int dim);
			void init_multimodels(const std::vector<std::string> &materials);
			const LameParameters &lame_params() const { return linear_elasticity_.local_assembler().lame_params(); }
			void update_lame_params(const LameParameters &newParams);

			// checks if assembler is linear
			static bool is_linear(const std::string &assembler);

			// checks if assembler solution is displacement (true for elasticty)
			static bool is_solution_displacement(const std::string &assembler);

			// checks if assembler is scalar (Laplace and Helmolz)
			static bool is_scalar(const std::string &assembler);
			// checks if assembler is tensor (other)
			static bool is_tensor(const std::string &assembler);
			// checks if assembler is mixed (eg, stokes)
			static bool is_mixed(const std::string &assembler);
			// checks if it is a fluid simulation
			static bool is_fluid(const std::string &assembler);

<<<<<<< HEAD
			bool has_damping() const;

			//gets the names of all assemblers
=======
			// gets the names of all assemblers
>>>>>>> a2ab34a3
			static std::vector<std::string> scalar_assemblers();
			static std::vector<std::string> tensor_assemblers();
			// const std::vector<std::string> &mixed_assemblers() const { return mixed_assemblers_; }

			// utility to merge 3 blocks of mixed matrices, A=velocity_stiffness, B=mixed_stiffness, and C=pressure_stiffness
			//  A   B
			//  B^T C
			static void merge_mixed_matrices(
				const int n_bases, const int n_pressure_bases, const int problem_dim, const bool add_average,
				const StiffnessMatrix &velocity_stiffness, const StiffnessMatrix &mixed_stiffness, const StiffnessMatrix &pressure_stiffness,
				StiffnessMatrix &stiffness);

		private:
			// all assemblers
			MassMatrixAssembler mass_mat_assembler_;
			Assembler<Laplacian> laplacian_;
			Assembler<Helmholtz> helmholtz_;

			Assembler<BilaplacianMain> bilaplacian_main_;
			MixedAssembler<BilaplacianMixed> bilaplacian_mixed_;
			Assembler<BilaplacianAux> bilaplacian_aux_;

			Assembler<LinearElasticity> linear_elasticity_;
			NLAssembler<LinearElasticity> linear_elasticity_energy_;
			Assembler<HookeLinearElasticity> hooke_linear_elasticity_;

			NLAssembler<SaintVenantElasticity> saint_venant_elasticity_;
			NLAssembler<NeoHookeanElasticity> neo_hookean_elasticity_;
			NLAssembler<MultiModel> multi_models_elasticity_;
			// NLAssembler<OgdenElasticity> ogden_elasticity_;

			TransientNLAssembler<ViscousDamping> damping_;

			Assembler<StokesVelocity> stokes_velocity_;
			MixedAssembler<StokesMixed> stokes_mixed_;
			Assembler<StokesPressure> stokes_pressure_;

			NLAssembler<NavierStokesVelocity<false>> navier_stokes_velocity_picard_;
			NLAssembler<NavierStokesVelocity<true>> navier_stokes_velocity_;

			Assembler<IncompressibleLinearElasticityDispacement> incompressible_lin_elast_displacement_;
			MixedAssembler<IncompressibleLinearElasticityMixed> incompressible_lin_elast_mixed_;
			Assembler<IncompressibleLinearElasticityPressure> incompressible_lin_elast_pressure_;
		};
	} // namespace assembler
} // namespace polyfem<|MERGE_RESOLUTION|>--- conflicted
+++ resolved
@@ -80,7 +80,9 @@
 								   const std::vector<basis::ElementBases> &bases,
 								   const std::vector<basis::ElementBases> &gbases,
 								   const AssemblyValsCache &cache,
-								   const Eigen::MatrixXd &displacement) const;
+								   const double dt,
+								   const Eigen::MatrixXd &displacement,
+								   const Eigen::MatrixXd &displacement_prev) const;
 
 			// non linear gradient, assembler is the name of the formulation
 			void assemble_energy_gradient(const std::string &assembler,
@@ -89,7 +91,9 @@
 										  const std::vector<basis::ElementBases> &bases,
 										  const std::vector<basis::ElementBases> &gbases,
 										  const AssemblyValsCache &cache,
+										  const double dt,
 										  const Eigen::MatrixXd &displacement,
+										  const Eigen::MatrixXd &displacement_prev,
 										  Eigen::MatrixXd &grad) const;
 			// non-linear hessian, assembler is the name of the formulation
 			void assemble_energy_hessian(const std::string &assembler,
@@ -99,50 +103,13 @@
 										 const std::vector<basis::ElementBases> &bases,
 										 const std::vector<basis::ElementBases> &gbases,
 										 const AssemblyValsCache &cache,
+										 const double dt,
 										 const Eigen::MatrixXd &displacement,
+										 const Eigen::MatrixXd &displacement_prev,
 										 utils::SpareMatrixCache &mat_cache,
 										 StiffnessMatrix &hessian) const;
 
-<<<<<<< HEAD
-			//Non linear transient energy, assembler is the name of the formulation
-			double assemble_transient_energy(const std::string &assembler,
-											const bool is_volume,
-											const double dt,
-											const std::vector<basis::ElementBases> &bases,
-											const std::vector<basis::ElementBases> &gbases,
-											const AssemblyValsCache &cache,
-											const Eigen::MatrixXd &displacement,
-											const Eigen::MatrixXd &prev_displacement) const;
-
-			//non linear transient gradient, assembler is the name of the formulation
-			void assemble_transient_energy_gradient(const std::string &assembler,
-											const bool is_volume,
-											const double dt,
-											const int n_basis,
-											const std::vector<basis::ElementBases> &bases,
-											const std::vector<basis::ElementBases> &gbases,
-											const AssemblyValsCache &cache,
-											const Eigen::MatrixXd &displacement,
-											const Eigen::MatrixXd &prev_displacement,
-											Eigen::MatrixXd &grad) const;
-			//non-linear transient hessian, assembler is the name of the formulation
-			void assemble_transient_energy_hessian(const std::string &assembler,
-											const bool is_volume,
-											const double dt,
-											const int n_basis,
-											const bool project_to_psd,
-											const std::vector<basis::ElementBases> &bases,
-											const std::vector<basis::ElementBases> &gbases,
-											const AssemblyValsCache &cache,
-											const Eigen::MatrixXd &displacement,
-											const Eigen::MatrixXd &prev_displacement,
-											utils::SpareMatrixCache &mat_cache,
-											StiffnessMatrix &hessian) const;
-
-			//plotting (eg von mises), assembler is the name of the formulation
-=======
 			// plotting (eg von mises), assembler is the name of the formulation
->>>>>>> a2ab34a3
 			void compute_scalar_value(const std::string &assembler,
 									  const int el_id,
 									  const basis::ElementBases &bs,
@@ -195,13 +162,9 @@
 			// checks if it is a fluid simulation
 			static bool is_fluid(const std::string &assembler);
 
-<<<<<<< HEAD
 			bool has_damping() const;
 
 			//gets the names of all assemblers
-=======
-			// gets the names of all assemblers
->>>>>>> a2ab34a3
 			static std::vector<std::string> scalar_assemblers();
 			static std::vector<std::string> tensor_assemblers();
 			// const std::vector<std::string> &mixed_assemblers() const { return mixed_assemblers_; }
@@ -233,7 +196,7 @@
 			NLAssembler<MultiModel> multi_models_elasticity_;
 			// NLAssembler<OgdenElasticity> ogden_elasticity_;
 
-			TransientNLAssembler<ViscousDamping> damping_;
+			NLAssembler<ViscousDamping> damping_;
 
 			Assembler<StokesVelocity> stokes_velocity_;
 			MixedAssembler<StokesMixed> stokes_mixed_;

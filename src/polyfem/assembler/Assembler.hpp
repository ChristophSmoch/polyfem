#pragma once

#include <polyfem/assembler/AssemblerData.hpp>
#include <polyfem/assembler/AssemblyValsCache.hpp>

#include <polyfem/utils/MatrixUtils.hpp>
#include <polyfem/utils/ElasticityUtils.hpp>
#include <polyfem/utils/AutodiffTypes.hpp>
#include <polyfem/utils/Logger.hpp>

// this casses are instantiated in the cpp, cannot be used with generic assembler
// without adding template instantiation
namespace polyfem::assembler
{
	// mixed formulation assembler
	class MixedAssembler
	{
	public:
		MixedAssembler();
		virtual ~MixedAssembler() = default;

		// this assembler takes two bases: psi_bases are the scalar ones, phi_bases are the tensor ones
		// both have the same geometric mapping
		void assemble(
			const bool is_volume,
			const int n_psi_basis,
			const int n_phi_basis,
			const std::vector<basis::ElementBases> &psi_bases,
			const std::vector<basis::ElementBases> &phi_bases,
			const std::vector<basis::ElementBases> &gbases,
			const AssemblyValsCache &psi_cache,
			const AssemblyValsCache &phi_cache,
			StiffnessMatrix &stiffness) const;

		virtual std::string name() const = 0;

		int size() const { return size_; }
		virtual void set_size(const int size) { size_ = size; }

	protected:
		int size_ = -1;

		virtual int rows() const = 0;
		virtual int cols() const = 0;

		virtual Eigen::Matrix<double, Eigen::Dynamic, 1, 0, 3, 1> assemble(const MixedAssemblerData &data) const = 0;
	};

	class Assembler
	{
	public:
		typedef std::pair<std::string, Eigen::MatrixXd> NamedMatrix;
		typedef std::function<double(const RowVectorNd &, const RowVectorNd &, double, int)> ParamFunc;

		virtual ~Assembler() = default;

		virtual std::string name() const = 0;

		int size() const { return size_; }
		virtual void set_size(const int size) { size_ = size; }

		// assembler stiffness matrix, is the mesh is volumetric, number of bases and bases (FE and geom)
		// gbases and bases can be the same (ie isoparametric)
		virtual void assemble(
			const bool is_volume,
			const int n_basis,
			const std::vector<basis::ElementBases> &bases,
			const std::vector<basis::ElementBases> &gbases,
			const AssemblyValsCache &cache,
			StiffnessMatrix &stiffness,
			const bool is_mass = false) const { log_and_throw_error("Assembler not implemented by {}!", name()); }

		// assemble energy
		virtual double assemble_energy(
			const bool is_volume,
			const std::vector<basis::ElementBases> &bases,
			const std::vector<basis::ElementBases> &gbases,
			const AssemblyValsCache &cache,
			const double dt,
			const Eigen::MatrixXd &displacement,
			const Eigen::MatrixXd &displacement_prev) const { log_and_throw_error("Assemble energy not implemented by {}!", name()); }

		// assemble gradient of energy (rhs)
		virtual void assemble_grad(
			const bool is_volume,
			const int n_basis,
			const std::vector<basis::ElementBases> &bases,
			const std::vector<basis::ElementBases> &gbases,
			const AssemblyValsCache &cache,
			const double dt,
			const Eigen::MatrixXd &displacement,
			const Eigen::MatrixXd &displacement_prev,
			Eigen::MatrixXd &rhs) const { log_and_throw_error("Assemble grad not implemented by {}!", name()); }

		// assemble hessian of energy (grad)
		virtual void assemble_hessian(
			const bool is_volume,
			const int n_basis,
			const bool project_to_psd,
			const std::vector<basis::ElementBases> &bases,
			const std::vector<basis::ElementBases> &gbases,
			const AssemblyValsCache &cache,
			const double dt,
			const Eigen::MatrixXd &displacement,
			const Eigen::MatrixXd &displacement_prev,
			utils::SpareMatrixCache &mat_cache,
			StiffnessMatrix &grad) const { log_and_throw_error("Assemble hessian not implemented by {}!", name()); }

		// plotting (eg von mises), assembler is the name of the formulation
		virtual void compute_scalar_value(
			const int el_id,
			const basis::ElementBases &bs,
			const basis::ElementBases &gbs,
			const Eigen::MatrixXd &local_pts,
			const Eigen::MatrixXd &fun,
			std::vector<NamedMatrix> &result) const {}

		// computes tensor, assembler is the name of the formulation
		virtual void compute_tensor_value(
			const int el_id,
			const basis::ElementBases &bs,
			const basis::ElementBases &gbs,
			const Eigen::MatrixXd &local_pts,
			const Eigen::MatrixXd &fun,
			std::vector<NamedMatrix> &result) const {}

		virtual std::map<std::string, ParamFunc> parameters() const = 0;
		virtual VectorNd compute_rhs(const AutodiffHessianPt &pt) const { log_and_throw_error("Rhs not supported by {}!", name()); }

		virtual Eigen::Matrix<AutodiffScalarGrad, Eigen::Dynamic, 1, 0, 3, 1> kernel(const int dim, const AutodiffGradPt &rvect, const AutodiffScalarGrad &r) const { log_and_throw_error("Kernel not supported by {}!", name()); }

		virtual void set_materials(const std::vector<int> &body_ids, const json &body_params) {}
		virtual void add_multimaterial(const int index, const json &params) {}

		virtual bool is_linear() const = 0;
		virtual bool is_solution_displacement() const { return false; }
		virtual bool is_fluid() const { return false; }
		virtual bool is_tensor() const { return false; }

	protected:
		int size_ = -1;
	};

	// assemble matrix based on the local assembler
	// local assembler is eg Laplce, LinearElasticy etc
	class LinearAssembler : virtual public Assembler
	{
	public:
		LinearAssembler();
		virtual ~LinearAssembler() = default;

		void assemble(
			const bool is_volume,
			const int n_basis,
			const std::vector<basis::ElementBases> &bases,
			const std::vector<basis::ElementBases> &gbases,
			const AssemblyValsCache &cache,
			StiffnessMatrix &stiffness,
			const bool is_mass = false) const override;

		virtual bool is_linear() const override { return true; }

		virtual Eigen::Matrix<double, Eigen::Dynamic, 1, 0, 9, 1> assemble(const LinearAssemblerData &data) const = 0;
	};

	// non-linear assembler (eg neohookean elasticity)
	class NLAssembler : virtual public Assembler
	{
	public:
		virtual ~NLAssembler() = default;

		// assemble energy
		double assemble_energy(
			const bool is_volume,
			const std::vector<basis::ElementBases> &bases,
			const std::vector<basis::ElementBases> &gbases,
			const AssemblyValsCache &cache,
			const double dt,
			const Eigen::MatrixXd &displacement,
			const Eigen::MatrixXd &displacement_prev) const override;

		// assemble gradient of energy (rhs)
		void assemble_grad(
			const bool is_volume,
			const int n_basis,
			const std::vector<basis::ElementBases> &bases,
			const std::vector<basis::ElementBases> &gbases,
			const AssemblyValsCache &cache,
			const double dt,
			const Eigen::MatrixXd &displacement,
			const Eigen::MatrixXd &displacement_prev,
			Eigen::MatrixXd &rhs) const override;

		// assemble hessian of energy (grad)
		void assemble_hessian(
			const bool is_volume,
			const int n_basis,
			const bool project_to_psd,
			const std::vector<basis::ElementBases> &bases,
			const std::vector<basis::ElementBases> &gbases,
			const AssemblyValsCache &cache,
			const double dt,
			const Eigen::MatrixXd &displacement,
			const Eigen::MatrixXd &displacement_prev,
<<<<<<< HEAD
			utils::SpareMatrixCache &mat_cache,
			StiffnessMatrix &grad) const override;

		virtual bool is_linear() const override { return false; }
=======
			utils::SparseMatrixCache &mat_cache,
			StiffnessMatrix &grad) const;
>>>>>>> a6a25487

	protected:
		// energy, gradient, and hessian used in newton method
		virtual double compute_energy(const NonLinearAssemblerData &data) const = 0;
		virtual Eigen::VectorXd assemble_grad(const NonLinearAssemblerData &data) const = 0;
		virtual Eigen::MatrixXd assemble_hessian(const NonLinearAssemblerData &data) const = 0;
	};

	class ElasticityAssembler : virtual public Assembler
	{
	public:
		ElasticityAssembler() {}
		virtual ~ElasticityAssembler() = default;

		// plotting (eg von mises), assembler is the name of the formulation
		void compute_scalar_value(
			const int el_id,
			const basis::ElementBases &bs,
			const basis::ElementBases &gbs,
			const Eigen::MatrixXd &local_pts,
			const Eigen::MatrixXd &fun,
			std::vector<NamedMatrix> &result) const override
		{
			result.clear();
			Eigen::MatrixXd tmp;
			compute_von_mises_stresses(el_id, bs, gbs, local_pts, fun, tmp);
			result.emplace_back("von_mises", tmp);
		}

		// computes tensor, assembler is the name of the formulation
		void compute_tensor_value(
			const int el_id,
			const basis::ElementBases &bs,
			const basis::ElementBases &gbs,
			const Eigen::MatrixXd &local_pts,
			const Eigen::MatrixXd &fun,
			std::vector<NamedMatrix> &result) const override
		{
			result.clear();
			Eigen::MatrixXd cauchy, pk1, pk2, F;

			compute_stress_tensor(el_id, bs, gbs, local_pts, fun, ElasticityTensorType::CAUCHY, cauchy);
			compute_stress_tensor(el_id, bs, gbs, local_pts, fun, ElasticityTensorType::PK1, pk1);
			compute_stress_tensor(el_id, bs, gbs, local_pts, fun, ElasticityTensorType::PK2, pk2);
			compute_stress_tensor(el_id, bs, gbs, local_pts, fun, ElasticityTensorType::F, F);

			result.emplace_back("cauchy_stess", cauchy);
			result.emplace_back("pk1_stess", pk1);
			result.emplace_back("pk2_stess", pk2);
			result.emplace_back("F", F);
		}

		void compute_stress_tensor(const int el_id, const basis::ElementBases &bs, const basis::ElementBases &gbs, const Eigen::MatrixXd &local_pts, const Eigen::MatrixXd &displacement, const ElasticityTensorType &type, Eigen::MatrixXd &stresses) const
		{
			assign_stress_tensor(el_id, bs, gbs, local_pts, displacement, size() * size(), type, stresses, [&](const Eigen::MatrixXd &stress) {
				Eigen::MatrixXd tmp = stress;
				auto a = Eigen::Map<Eigen::MatrixXd>(tmp.data(), 1, size() * size());
				return Eigen::MatrixXd(a);
			});
		}

		void compute_von_mises_stresses(const int el_id, const basis::ElementBases &bs, const basis::ElementBases &gbs, const Eigen::MatrixXd &local_pts, const Eigen::MatrixXd &displacement, Eigen::MatrixXd &stresses) const
		{
			assign_stress_tensor(el_id, bs, gbs, local_pts, displacement, 1, ElasticityTensorType::CAUCHY, stresses, [&](const Eigen::MatrixXd &stress) {
				Eigen::Matrix<double, 1, 1> res;
				res.setConstant(von_mises_stress_for_stress_tensor(stress));
				return res;
			});
		}

		bool is_solution_displacement() const override { return true; }
		bool is_tensor() const override { return true; }

	protected:
		virtual void assign_stress_tensor(const int el_id, const basis::ElementBases &bs, const basis::ElementBases &gbs, const Eigen::MatrixXd &local_pts, const Eigen::MatrixXd &displacement, const int all_size, const ElasticityTensorType &type, Eigen::MatrixXd &all, const std::function<Eigen::MatrixXd(const Eigen::MatrixXd &)> &fun) const = 0;
	};
} // namespace polyfem::assembler<|MERGE_RESOLUTION|>--- conflicted
+++ resolved
@@ -202,15 +202,10 @@
 			const double dt,
 			const Eigen::MatrixXd &displacement,
 			const Eigen::MatrixXd &displacement_prev,
-<<<<<<< HEAD
-			utils::SpareMatrixCache &mat_cache,
+			utils::SparseMatrixCache &mat_cache,
 			StiffnessMatrix &grad) const override;
 
 		virtual bool is_linear() const override { return false; }
-=======
-			utils::SparseMatrixCache &mat_cache,
-			StiffnessMatrix &grad) const;
->>>>>>> a6a25487
 
 	protected:
 		// energy, gradient, and hessian used in newton method

--- conflicted
+++ resolved
@@ -964,13 +964,9 @@
 
 	void State::build_collision_mesh()
 	{
-<<<<<<< HEAD
+		Eigen::MatrixXi boundary_edges, boundary_triangles;
 		output::OutGeometryData::extract_boundary_mesh(*mesh, n_bases, bases, total_local_boundary,
 													   boundary_nodes_pos, boundary_edges, boundary_triangles);
-=======
-		Eigen::MatrixXi boundary_edges, boundary_triangles;
-		extract_boundary_mesh(bases, boundary_nodes_pos, boundary_edges, boundary_triangles);
->>>>>>> 0f68584d
 
 		Eigen::VectorXi codimensional_nodes;
 		if (obstacle.n_vertices() > 0)

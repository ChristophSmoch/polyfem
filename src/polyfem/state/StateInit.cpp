--- conflicted
+++ resolved
@@ -98,7 +98,6 @@
 		problem = ProblemFactory::factory().get_problem("Linear");
 
 		this->args = R"({
-<<<<<<< HEAD
 			"common": "",
 			"root_path": "",
 
@@ -227,6 +226,7 @@
 			"boundary_conditions": {
 				"rhs": null,
 				"dirichlet_boundary": [],
+				"periodic_boundary": false,
 				"neumann_boundary": [],
 				"pressure_boundary": [],
 				"obstacle_displacements": []
@@ -322,188 +322,6 @@
 				}
 			}
 		})"_json;
-=======
-						"common": "",
-						"root_path": "",
-
-						"geometry": null,
-
-					    "space": {
-        					"discr_order": 1,
-        					"pressure_discr_order": 1,
-
-        					"use_p_ref": false,
-
-        					"advanced": {
-            					"discr_order_max": 4,
-
-								"serendipity": false,
-								"isoparametric": false,
-								"use_spline": false,
-
-								"bc_method": "lsq",
-
-								"n_boundary_samples": -1,
-								"quadrature_order": -1,
-
-								"poly_bases": "MFSHarmonic",
-								"integral_constraints": 2,
-								"n_harmonic_samples": 10,
-								"force_no_ref_for_harmonic": false,
-
-								"B": 3,
-								"h1_formula": false,
-
-								"count_flipped_els": true
-        					}
-    					},
-
-    					"time": null,
-
-						"contact": {
-        					"enabled": false,
-        					"dhat": 1e-3,
-        					"dhat_percentage": 0.8,
-        					"epsv": 1e-3,
-
-							"friction_coefficient": 0
-    					},
-
-						"solver": {
-							"linear": {
-								"solver": "",
-								"precond": ""
-							},
-
-							"nonlinear": {
-								"solver" : "newton",
-								"f_delta" : 1e-10,
-								"grad_norm" : 1e-8,
-								"max_iterations" : 1000,
-								"use_grad_norm" : true,
-								"relative_gradient" : false,
-
-								"line_search": {
-									"method" : "backtracking",
-									"use_grad_norm_tol" : 1e-4
-								}
-							},
-
-							"augmented_lagrangian" : {
-								"initial_weight" : 1e6,
-								"max_weight" : 1e11,
-
-								"force" : false
-							},
-
-							"contact": {
-								"CCD" : {
-									"broad_phase" : "hash_grid",
-									"tolerance" : 1e-6,
-									"max_iterations" : 1e6
-								},
-								"friction_iterations" : 1,
-								"friction_convergence_tol": 1e-2,
-								"barrier_stiffness": "adaptive",
-								"lagged_damping_weight": 0
-							},
-
-							"ignore_inertia" : false,
-
-							"advanced": {
-								"cache_size" : 900000,
-								"lump_mass_matrix" : false
-							}
-						},
-
-						"materials" : null,
-
-						"boundary_conditions": {
-							"rhs": null,
-							"dirichlet_boundary": [],
-							"neumann_boundary": [],
-							"pressure_boundary": [],
-							"periodic_boundary": false,
-							"obstacle_displacements": []
-						},
-
-						"initial_conditions": {
-							"solution": null,
-							"velocity": null,
-							"acceleration": null
-						},
-
-						"output": {
-							"json" : "",
-
-							"paraview" : {
-								"file_name" : "",
-								"vismesh_rel_area" : 0.00001,
-
-								"skip_frame" : 1,
-
-								"high_order_mesh" : true,
-
-								"volume" : true,
-								"surface" : false,
-								"wireframe" : false,
-
-								"options" : {
-									"material" : false,
-									"body_ids" : false,
-									"contact_forces" : false,
-									"friction_forces" : false,
-									"velocity" : false,
-									"acceleration" : false
-								},
-
-								"reference": {
-									"solution": null,
-									"gradient": null
-								}
-							},
-
-							"data" : {
-								"solution" : "",
-								"full_mat" : "",
-								"stiffness_mat" : "",
-								"solution_mat" : "",
-								"stress_mat" : "",
-								"u_path" : "",
-								"v_path" : "",
-								"a_path" : "",
-								"mises" : "",
-								"nodes" : ""
-							},
-
-							"advanced": {
-								"timestep_prefix" : "step_",
-								"sol_on_grid" : -1,
-
-								"compute_error" : true,
-
-								"sol_at_node" : -1,
-
-								"vis_boundary_only" : false,
-
-								"curved_mesh_size" : false,
-								"save_solve_sequence_debug" : false,
-								"save_time_sequence" : true,
-								"save_nl_solve_sequence" : false,
-
-								"spectrum" : false
-							}
-						},
-
-						"input": {
-							"data" : {
-								"u_path" : "",
-								"v_path" : "",
-								"a_path" : ""
-							}
-						}
-					})"_json;
->>>>>>> 043f48ff
 
 		this->args["solver"]["linear"]["solver"] = LinearSolver::defaultSolver();
 		this->args["solver"]["linear"]["precond"] = LinearSolver::defaultPrecond();

#include <polyfem/State.hpp>

#include <polyfem/problem/ProblemFactory.hpp>
#include <polyfem/assembler/GenericProblem.hpp>

#include <polyfem/autogen/auto_p_bases.hpp>
#include <polyfem/autogen/auto_q_bases.hpp>

#include <polyfem/utils/Logger.hpp>
#include <polyfem/problem/KernelProblem.hpp>
#include <polyfem/utils/par_for.hpp>

#include <polysolve/LinearSolver.hpp>

#include <polyfem/utils/JSONUtils.hpp>

#include <jse/jse.h>

#include <geogram/basic/logger.h>
#include <geogram/basic/command_line.h>
#include <geogram/basic/command_line_args.h>

#include <spdlog/sinks/stdout_color_sinks.h>
#include <spdlog/sinks/basic_file_sink.h>
#include <spdlog/sinks/ostream_sink.h>

#include <ipc/utils/logger.hpp>

#include <sstream>

namespace polyfem
{
	using namespace problem;
	using namespace utils;

	namespace
	{
		class GeoLoggerForward : public GEO::LoggerClient
		{
			std::shared_ptr<spdlog::logger> logger_;

		public:
			template <typename T>
			GeoLoggerForward(T logger) : logger_(logger) {}

		private:
			std::string truncate(const std::string &msg)
			{
				static size_t prefix_len = GEO::CmdLine::ui_feature(" ", false).size();
				return msg.substr(prefix_len, msg.size() - 1 - prefix_len);
			}

		protected:
			void div(const std::string &title) override
			{
				logger_->trace(title.substr(0, title.size() - 1));
			}

			void out(const std::string &str) override
			{
				logger_->info(truncate(str));
			}

			void warn(const std::string &str) override
			{
				logger_->warn(truncate(str));
			}

			void err(const std::string &str) override
			{
				logger_->error(truncate(str));
			}

			void status(const std::string &str) override
			{
				// Errors and warnings are also dispatched as status by geogram, but without
				// the "feature" header. We thus forward them as trace, to avoid duplicated
				// logger info...
				logger_->trace(str.substr(0, str.size() - 1));
			}
		};
	} // namespace

	State::State(const unsigned int max_threads)
	{
		using namespace polysolve;
#ifndef WIN32
		setenv("GEO_NO_SIGNAL_HANDLER", "1", 1);
#endif

		GEO::initialize();
		const unsigned int num_threads = std::max(1u, std::min(max_threads, std::thread::hardware_concurrency()));
		NThread::get().num_threads = num_threads;
#ifdef POLYFEM_WITH_TBB
		thread_limiter = std::make_shared<tbb::global_control>(tbb::global_control::max_allowed_parallelism, num_threads);
#endif

		// Import standard command line arguments, and custom ones
		GEO::CmdLine::import_arg_group("standard");
		GEO::CmdLine::import_arg_group("pre");
		GEO::CmdLine::import_arg_group("algo");

		problem = ProblemFactory::factory().get_problem("Linear");
	}

	void State::init_logger(const std::string &log_file, const spdlog::level::level_enum log_level, const bool is_quiet)
	{
		std::vector<spdlog::sink_ptr> sinks;

		if (!is_quiet)
			sinks.emplace_back(std::make_shared<spdlog::sinks::stdout_color_sink_mt>());

		if (!log_file.empty())
			sinks.emplace_back(std::make_shared<spdlog::sinks::basic_file_sink_mt>(log_file, /*truncate=*/true));

		init_logger(sinks, log_level);
		spdlog::flush_every(std::chrono::seconds(3));
	}

	void State::init_logger(std::ostream &os, const spdlog::level::level_enum log_level)
	{
		std::vector<spdlog::sink_ptr> sinks;
		sinks.emplace_back(std::make_shared<spdlog::sinks::ostream_sink_mt>(os, false));
		init_logger(sinks, log_level);
	}

	void State::init_logger(const std::vector<spdlog::sink_ptr> &sinks, const spdlog::level::level_enum log_level)
	{
		spdlog::set_level(log_level);

		set_logger(std::make_shared<spdlog::logger>("polyfem", sinks.begin(), sinks.end()));
		logger().set_level(log_level);

		GEO::Logger *geo_logger = GEO::Logger::instance();
		geo_logger->unregister_all_clients();
		geo_logger->register_client(new GeoLoggerForward(logger().clone("geogram")));
		geo_logger->set_pretty(false);

#ifdef IPC_TOOLKIT_WITH_LOGGER
		ipc::set_logger(std::make_shared<spdlog::logger>("ipctk", sinks.begin(), sinks.end()));
		ipc::logger().set_level(log_level);
#endif
		current_log_level = log_level;
	}

	void State::init(const json &p_args_in, const bool strict_validation, const std::string &output_dir, const bool fallback_solver)
	{
		json args_in = p_args_in; // mutable copy
		in_args = p_args_in;

		apply_common_params(args_in);

		// CHECK validity json
		json rules;
		jse::JSE jse;
		{
			jse.strict = strict_validation;
			const std::string polyfem_input_spec = POLYFEM_INPUT_SPEC;
			std::ifstream file(polyfem_input_spec);

			if (file.is_open())
				file >> rules;
			else
			{
				logger().error("unable to open {} rules", polyfem_input_spec);
				throw std::runtime_error("Invald spec file");
			}
		}

<<<<<<< HEAD
		const bool valid_input = jse.verify_json(args_in, rules);

		if (!valid_input)
		{
			logger().error("invalid input json, error {}", jse.log2str());
			throw std::runtime_error("Invald input json file");
		}
		//end of check

		this->args = jse.inject_defaults(args_in, rules);
		// std::cout << this->args.dump() << std::endl;

		if (args_in.contains("solver") && args_in["solver"].contains("linear"))
		{
			if (!args_in["solver"]["linear"].contains("solver"))
				this->args["solver"]["linear"]["solver"] = polysolve::LinearSolver::defaultSolver();
			if (!args_in["solver"]["linear"].contains("precond"))
				this->args["solver"]["linear"]["precond"] = polysolve::LinearSolver::defaultPrecond();
		}
		else
		{
			this->args["solver"]["linear"]["solver"] = polysolve::LinearSolver::defaultSolver();
			this->args["solver"]["linear"]["precond"] = polysolve::LinearSolver::defaultPrecond();
		}

		//this cannot be done in the spec as it is system dependent
		{
			const auto ss = polysolve::LinearSolver::availableSolvers();
			const std::string s_json = this->args["solver"]["linear"]["solver"];
			const auto solver_found = std::find(ss.begin(), ss.end(), s_json);
			if (solver_found == ss.end())
			{
				if (fallback_solver)
				{
					logger().warn("Solver {} is invalid, falling back to {}", s_json, polysolve::LinearSolver::defaultSolver());
					this->args["solver"]["linear"]["solver"] = polysolve::LinearSolver::defaultSolver();
				}
				else
				{
					std::stringstream sss;
					for (const auto &s : ss)
						sss << ", " << s;
					log_and_throw_error(fmt::format("Solver {} is invalid, should be one of {}", s_json, sss.str()));
				}
			}

			const auto pp = polysolve::LinearSolver::availablePrecond();
			const std::string p_json = this->args["solver"]["linear"]["precond"];
			const auto precond_found = std::find(pp.begin(), pp.end(), p_json);
			if (precond_found == pp.end())
			{
				std::stringstream sss;
				for (const auto &s : pp)
					sss << ", " << s;
				log_and_throw_error(fmt::format("Precond {} is invalid, should be one of {}", s_json, sss.str()));
			}
		}
=======
		// Set valid options for enabled linear solvers
		for (int i = 0; i < rules.size(); i++)
		{
			if (rules[i]["pointer"] == "/solver/linear/solver")
			{
				rules[i]["default"] = polysolve::LinearSolver::defaultSolver();
				rules[i]["options"] = polysolve::LinearSolver::availableSolvers();
			}
			else if (rules[i]["pointer"] == "/solver/linear/precond")
			{
				rules[i]["default"] = polysolve::LinearSolver::defaultPrecond();
				rules[i]["options"] = polysolve::LinearSolver::availablePrecond();
			}
		}

		// // Fallback to default linear solver if the specified solver is invalid
		if (fallback_solver && args_in.contains("/solver/linear/solver"_json_pointer))
		{
			const std::string s_json = args_in["solver"]["linear"]["solver"];
			const auto ss = polysolve::LinearSolver::availableSolvers();
			const auto solver_found = std::find(ss.begin(), ss.end(), s_json);
			if (solver_found == ss.end())
			{
				logger().warn("Solver {} is invalid, falling back to {}", s_json, polysolve::LinearSolver::defaultSolver());
				args_in["solver"]["linear"]["solver"] = polysolve::LinearSolver::defaultSolver();
			}
		}

		const bool valid_input = jse.verify_json(args_in, rules);

		if (!valid_input)
		{
			logger().error("invalid input json:\n{}", jse.log2str());
			throw std::runtime_error("Invald input json file");
		}
		// end of check

		this->args = jse.inject_defaults(args_in, rules);
>>>>>>> db9b471e

		// std::cout << this->args.dump() << std::endl;

		has_dhat = args_in["contact"].contains("dhat");

		init_time();

		if (is_contact_enabled())
		{
			if (args["solver"]["contact"]["friction_iterations"] == 0)
			{
				logger().info("specified friction_iterations is 0; disabling friction");
				args["contact"]["friction_coefficient"] = 0.0;
			}
			else if (args["solver"]["contact"]["friction_iterations"] < 0)
			{
				args["solver"]["contact"]["friction_iterations"] = std::numeric_limits<int>::max();
			}
			if (args["contact"]["friction_coefficient"] == 0.0)
			{
				args["solver"]["contact"]["friction_iterations"] = 0;
			}
		}
		else
		{
			args["solver"]["contact"]["friction_iterations"] = 0;
			args["contact"]["friction_coefficient"] = 0;
		}

		if (!args.contains("preset_problem"))
		{
			if (assembler.is_scalar(formulation()))
				problem = std::make_shared<assembler::GenericScalarProblem>("GenericScalar");
			else
				problem = std::make_shared<assembler::GenericTensorProblem>("GenericTensor");

			problem->clear();
			if (!args["time"].is_null())
			{
				const auto tmp = R"({"is_time_dependent": true})"_json;
				problem->set_parameters(tmp);
			}
			// important for the BC
			problem->set_parameters(args["boundary_conditions"]);
			problem->set_parameters(args["initial_conditions"]);

			problem->set_parameters(args["output"]);
		}
		else
		{
			problem = ProblemFactory::factory().get_problem(args["preset_problem"]["type"]);

			problem->clear();
			if (args["preset_problem"]["type"] == "Kernel")
			{
				KernelProblem &kprob = *dynamic_cast<KernelProblem *>(problem.get());
				kprob.state = this;
			}
			// important for the BC
			problem->set_parameters(args["preset_problem"]);
		}

		// TODO:
		// if (args["use_spline"] && args["n_refs"] == 0)
		// {
		// 	logger().warn("n_refs > 0 with spline");
		// }

		// Save output directory and resolve output paths dynamically
		this->output_dir = output_dir;
	}

	void State::init_time()
	{
		if (!is_param_valid(args, "time"))
			return;

		const double t0 = args["time"]["t0"];
		double tend, dt;
		int time_steps;

		// from "tend", "dt", "time_steps" only two can be used at a time
		const int num_valid = is_param_valid(args["time"], "tend")
							  + is_param_valid(args["time"], "dt")
							  + is_param_valid(args["time"], "time_steps");
		if (num_valid < 2)
		{
			log_and_throw_error("Exactly two of (tend, dt, time_steps) must be specified");
		}
		else if (num_valid == 2)
		{
			if (is_param_valid(args["time"], "tend"))
			{
				tend = args["time"]["tend"];
				assert(tend > t0);
				if (is_param_valid(args["time"], "dt"))
				{
					dt = args["time"]["dt"];
					assert(dt > 0);
					time_steps = int(ceil((tend - t0) / dt));
					assert(time_steps > 0);
				}
				else if (is_param_valid(args["time"], "time_steps"))
				{
					time_steps = args["time"]["time_steps"];
					assert(time_steps > 0);
					dt = (tend - t0) / time_steps;
					assert(dt > 0);
				}
				else
				{
					assert(false);
				}
			}
			else if (is_param_valid(args["time"], "dt"))
			{
				// tend is already confirmed to be invalid, so time_steps must be valid
				assert(is_param_valid(args["time"], "time_steps"));

				dt = args["time"]["dt"];
				assert(dt > 0);

				time_steps = args["time"]["time_steps"];
				assert(time_steps > 0);

				tend = t0 + time_steps * dt;
			}
			else
			{
				// tend and dt are already confirmed to be invalid
				assert(false);
			}
		}
		else if (num_valid == 3)
		{
			tend = args["time"]["tend"];
			dt = args["time"]["dt"];
			time_steps = args["time"]["time_steps"];

			// Check that all parameters agree
			if (abs(t0 + dt * time_steps - tend) > 1e-12)
			{
				logger().error("Exactly two of (tend, dt, time_steps) must be specified");
				throw std::runtime_error("Exactly two of (tend, dt, time_steps) must be specified");
			}
		}

		// Store these for use later
		args["time"]["tend"] = tend;
		args["time"]["dt"] = dt;
		args["time"]["time_steps"] = time_steps;

		logger().info("t0={}, dt={}, tend={}", t0, dt, tend);
	}

} // namespace polyfem<|MERGE_RESOLUTION|>--- conflicted
+++ resolved
@@ -167,65 +167,6 @@
 			}
 		}
 
-<<<<<<< HEAD
-		const bool valid_input = jse.verify_json(args_in, rules);
-
-		if (!valid_input)
-		{
-			logger().error("invalid input json, error {}", jse.log2str());
-			throw std::runtime_error("Invald input json file");
-		}
-		//end of check
-
-		this->args = jse.inject_defaults(args_in, rules);
-		// std::cout << this->args.dump() << std::endl;
-
-		if (args_in.contains("solver") && args_in["solver"].contains("linear"))
-		{
-			if (!args_in["solver"]["linear"].contains("solver"))
-				this->args["solver"]["linear"]["solver"] = polysolve::LinearSolver::defaultSolver();
-			if (!args_in["solver"]["linear"].contains("precond"))
-				this->args["solver"]["linear"]["precond"] = polysolve::LinearSolver::defaultPrecond();
-		}
-		else
-		{
-			this->args["solver"]["linear"]["solver"] = polysolve::LinearSolver::defaultSolver();
-			this->args["solver"]["linear"]["precond"] = polysolve::LinearSolver::defaultPrecond();
-		}
-
-		//this cannot be done in the spec as it is system dependent
-		{
-			const auto ss = polysolve::LinearSolver::availableSolvers();
-			const std::string s_json = this->args["solver"]["linear"]["solver"];
-			const auto solver_found = std::find(ss.begin(), ss.end(), s_json);
-			if (solver_found == ss.end())
-			{
-				if (fallback_solver)
-				{
-					logger().warn("Solver {} is invalid, falling back to {}", s_json, polysolve::LinearSolver::defaultSolver());
-					this->args["solver"]["linear"]["solver"] = polysolve::LinearSolver::defaultSolver();
-				}
-				else
-				{
-					std::stringstream sss;
-					for (const auto &s : ss)
-						sss << ", " << s;
-					log_and_throw_error(fmt::format("Solver {} is invalid, should be one of {}", s_json, sss.str()));
-				}
-			}
-
-			const auto pp = polysolve::LinearSolver::availablePrecond();
-			const std::string p_json = this->args["solver"]["linear"]["precond"];
-			const auto precond_found = std::find(pp.begin(), pp.end(), p_json);
-			if (precond_found == pp.end())
-			{
-				std::stringstream sss;
-				for (const auto &s : pp)
-					sss << ", " << s;
-				log_and_throw_error(fmt::format("Precond {} is invalid, should be one of {}", s_json, sss.str()));
-			}
-		}
-=======
 		// Set valid options for enabled linear solvers
 		for (int i = 0; i < rules.size(); i++)
 		{
@@ -264,7 +205,6 @@
 		// end of check
 
 		this->args = jse.inject_defaults(args_in, rules);
->>>>>>> db9b471e
 
 		// std::cout << this->args.dump() << std::endl;
 

#include <polyfem/State.hpp>

#include <polyfem/solver/NavierStokesSolver.hpp>
#include <polyfem/solver/OperatorSplittingSolver.hpp>
#include <polyfem/solver/TransientNavierStokesSolver.hpp>
#include <polyfem/time_integrator/BDF.hpp>
#include <polyfem/autogen/auto_p_bases.hpp>
#include <polyfem/autogen/auto_q_bases.hpp>

namespace polyfem
{
	using namespace solver;
	using namespace time_integrator;

	void State::solve_navier_stokes(Eigen::MatrixXd &sol, Eigen::MatrixXd &pressure)
	{
		assert(!problem->is_time_dependent());
		assert(formulation() == "NavierStokes");

		assert(solve_data.rhs_assembler != nullptr);
		solve_data.rhs_assembler->set_bc(
			local_boundary, boundary_nodes, n_boundary_samples(), local_neumann_boundary, rhs);

		Eigen::VectorXd x;
		solver::NavierStokesSolver ns_solver(args["solver"]);
		ns_solver.minimize(n_bases, n_pressure_bases,
						   bases, pressure_bases,
						   geom_bases(),
						   assembler,
						   ass_vals_cache,
						   pressure_ass_vals_cache,
						   boundary_nodes,
						   use_avg_pressure,
						   formulation(),
						   mesh->dimension(),
						   mesh->is_volume(),
						   rhs, x);

		sol = x;
		sol_to_pressure(sol, pressure);
	}

	void State::solve_transient_navier_stokes_split(const int time_steps, const double dt, Eigen::MatrixXd &sol, Eigen::MatrixXd &pressure)
	{
		assert(formulation() == "OperatorSplitting" && problem->is_time_dependent());

		Eigen::MatrixXd local_pts;
		auto &gbases = geom_bases();
		if (mesh->dimension() == 2)
		{
			if (gbases[0].bases.size() == 3)
				autogen::p_nodes_2d(args["space"]["discr_order"], local_pts);
			else
				autogen::q_nodes_2d(args["space"]["discr_order"], local_pts);
		}
		else
		{
			if (gbases[0].bases.size() == 4)
				autogen::p_nodes_3d(args["space"]["discr_order"], local_pts);
			else
				autogen::q_nodes_3d(args["space"]["discr_order"], local_pts);
		}

		std::vector<int> bnd_nodes;
		bnd_nodes.reserve(boundary_nodes.size() / mesh->dimension());
		for (auto it = boundary_nodes.begin(); it != boundary_nodes.end(); it++)
		{
			if (!(*it % mesh->dimension()))
				continue;
			bnd_nodes.push_back(*it / mesh->dimension());
		}

		const int dim = mesh->dimension();
		const int n_el = int(bases.size());       // number of elements
		const int shape = gbases[0].bases.size(); // number of geometry vertices in an element
		// TODO: fix me @Huangzizhou
		const double viscosity_ = -1; // build_json_params()["viscosity"];

		logger().info("Matrices assembly...");
		StiffnessMatrix stiffness_viscosity, mixed_stiffness, velocity_mass;
		// coefficient matrix of viscosity
		assembler.assemble_problem(
			"Laplacian", mesh->is_volume(), n_bases, bases, gbases, ass_vals_cache, stiffness_viscosity);
		assembler.assemble_mass_matrix(
			"Laplacian", mesh->is_volume(), n_bases, true, bases, gbases, ass_vals_cache, mass);

		// coefficient matrix of pressure projection
		assembler.assemble_problem(
			"Laplacian", mesh->is_volume(), n_pressure_bases, pressure_bases, gbases, pressure_ass_vals_cache,
			stiffness);

		// matrix used to calculate divergence of velocity
		assembler.assemble_mixed_problem(
			"Stokes", mesh->is_volume(), n_pressure_bases, n_bases, pressure_bases, bases, gbases,
			pressure_ass_vals_cache, ass_vals_cache, mixed_stiffness);
		assembler.assemble_mass_matrix(
			"Stokes", mesh->is_volume(), n_bases, true, bases, gbases, ass_vals_cache, velocity_mass);
		mixed_stiffness = mixed_stiffness.transpose();
		logger().info("Matrices assembly ends!");

		solver::OperatorSplittingSolver ss(
			*mesh, shape, n_el, local_boundary, boundary_nodes, pressure_boundary_nodes, bnd_nodes, mass,
			stiffness_viscosity, stiffness, velocity_mass, dt, viscosity_, args["solver"]["linear"]["solver"],
			args["solver"]["linear"]["precond"], args["solver"]["linear"], args["output"]["data"]["stiffness_mat"]);

		/* initialize solution */
		pressure = Eigen::MatrixXd::Zero(n_pressure_bases, 1);

		const int n_b_samples = n_boundary_samples();
		for (int t = 1; t <= time_steps; t++)
		{
			double time = t * dt;
			logger().info("{}/{} steps, t={}s", t, time_steps, time);

			/* advection */
			logger().info("Advection...");
			if (args["space"]["advanced"]["particle"])
				ss.advection_FLIP(*mesh, gbases, bases, sol, dt, local_pts);
			else
				ss.advection(*mesh, gbases, bases, sol, dt, local_pts);
			logger().info("Advection finished!");

			/* apply boundary condition */
			solve_data.rhs_assembler->set_bc(
				local_boundary, boundary_nodes, n_b_samples, local_neumann_boundary, sol, Eigen::MatrixXd(), time);

			/* viscosity */
			logger().info("Solving diffusion...");
			if (viscosity_ > 0)
				ss.solve_diffusion_1st(mass, bnd_nodes, sol);
			logger().info("Diffusion solved!");

			/* external force */
			ss.external_force(*mesh, assembler, gbases, bases, dt, sol, local_pts, problem, time);

			/* incompressibility */
			logger().info("Pressure projection...");
			ss.solve_pressure(mixed_stiffness, pressure_boundary_nodes, sol, pressure);

			ss.projection(n_bases, gbases, bases, pressure_bases, local_pts, pressure, sol);
			// ss.projection(velocity_mass, mixed_stiffness, boundary_nodes, sol, pressure);
			logger().info("Pressure projection finished!");

			pressure = pressure / dt;

			/* apply boundary condition */
			solve_data.rhs_assembler->set_bc(
				local_boundary, boundary_nodes, n_b_samples, local_neumann_boundary, sol, Eigen::MatrixXd(), time);

			/* export to vtu */
			save_timestep(time, t, 0, dt, sol, pressure);
		}
	}

	void State::solve_transient_navier_stokes(const int time_steps, const double t0, const double dt, Eigen::MatrixXd &sol, Eigen::MatrixXd &pressure)
	{
		assert(formulation() == "NavierStokes" && problem->is_time_dependent());

		const auto &gbases = geom_bases();
		Eigen::MatrixXd current_rhs = rhs;

		StiffnessMatrix velocity_mass;
		assembler.assemble_mass_matrix(
<<<<<<< HEAD
			formulation(), mesh->is_volume(), n_bases, true, bases, gbases, ass_vals_cache, velocity_mass);
=======
			formulation(), mesh->is_volume(), n_bases, true, bases, gbases, mass_ass_vals_cache, velocity_mass);
>>>>>>> 44992b3f

		StiffnessMatrix velocity_stiffness, mixed_stiffness, pressure_stiffness;

		Eigen::VectorXd prev_sol;

		BDF time_integrator;
		if (args["time"]["integrator"].is_object())
			time_integrator.set_parameters(args["time"]["integrator"]);
		time_integrator.init(sol, Eigen::VectorXd::Zero(sol.size()), Eigen::VectorXd::Zero(sol.size()), dt);

		assembler.assemble_problem(
			formulation(), mesh->is_volume(), n_bases, bases, gbases, ass_vals_cache, velocity_stiffness);
		assembler.assemble_mixed_problem(
			formulation(), mesh->is_volume(), n_pressure_bases, n_bases, pressure_bases, bases, gbases,
			pressure_ass_vals_cache, ass_vals_cache, mixed_stiffness);
		assembler.assemble_pressure_problem(
			formulation(), mesh->is_volume(), n_pressure_bases, pressure_bases, gbases, pressure_ass_vals_cache,
			pressure_stiffness);

		solver::TransientNavierStokesSolver ns_solver(args["solver"]);
		const int n_larger = n_pressure_bases + (use_avg_pressure ? 1 : 0);

		const int n_b_samples = n_boundary_samples();

		for (int t = 1; t <= time_steps; ++t)
		{
			double time = t0 + t * dt;
			double current_dt = dt;

			logger().info("{}/{} steps, dt={}s t={}s", t, time_steps, current_dt, time);

			prev_sol = time_integrator.weighted_sum_x_prevs();
			solve_data.rhs_assembler->compute_energy_grad(
				local_boundary, boundary_nodes, assembler.density(), n_b_samples, local_neumann_boundary, rhs, time, current_rhs);
			solve_data.rhs_assembler->set_bc(
				local_boundary, boundary_nodes, n_b_samples, local_neumann_boundary, current_rhs, Eigen::MatrixXd(), time);

			const int prev_size = current_rhs.size();
			if (prev_size != rhs.size())
			{
				current_rhs.conservativeResize(prev_size + n_larger, current_rhs.cols());
				current_rhs.block(prev_size, 0, n_larger, current_rhs.cols()).setZero();
			}

			Eigen::VectorXd tmp_sol;
			ns_solver.minimize(
				n_bases, n_pressure_bases,
				bases, geom_bases(),
				assembler, ass_vals_cache,
				boundary_nodes,
				use_avg_pressure,
				formulation(),
				mesh->dimension(),
				mesh->is_volume(),
				sqrt(time_integrator.acceleration_scaling()), prev_sol, velocity_stiffness, mixed_stiffness,
				pressure_stiffness, velocity_mass, current_rhs, tmp_sol);
			sol = tmp_sol;
			time_integrator.update_quantities(sol.topRows(n_bases * mesh->dimension()));
			sol_to_pressure(sol, pressure);

			save_timestep(time, t, t0, dt, sol, pressure);
		}
	}
} // namespace polyfem<|MERGE_RESOLUTION|>--- conflicted
+++ resolved
@@ -161,11 +161,7 @@
 
 		StiffnessMatrix velocity_mass;
 		assembler.assemble_mass_matrix(
-<<<<<<< HEAD
-			formulation(), mesh->is_volume(), n_bases, true, bases, gbases, ass_vals_cache, velocity_mass);
-=======
 			formulation(), mesh->is_volume(), n_bases, true, bases, gbases, mass_ass_vals_cache, velocity_mass);
->>>>>>> 44992b3f
 
 		StiffnessMatrix velocity_stiffness, mixed_stiffness, pressure_stiffness;
 

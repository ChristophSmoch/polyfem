--- conflicted
+++ resolved
@@ -40,7 +40,6 @@
 
 namespace polyfem
 {
-	using namespace assembler;
 	using namespace mesh;
 	using namespace solver;
 	using namespace io;
@@ -277,14 +276,6 @@
 
 		assert(sol.size() == rhs.size());
 
-<<<<<<< HEAD
-		double al_weight = args["solver"]["augmented_lagrangian"]["initial_weight"];
-		const double max_al_weight = args["solver"]["augmented_lagrangian"]["max_weight"];
-
-		// ---------------------------------------------------------------------
-
-=======
->>>>>>> c5c43ba2
 		{
 			POLYFEM_SCOPED_TIMER("Initializing lagging");
 			nl_problem.init_lagging(sol);
@@ -313,111 +304,6 @@
 
 		// ---------------------------------------------------------------------
 
-<<<<<<< HEAD
-		// Eigen::VectorXd tmp_sol;
-		// nl_problem.full_to_reduced(sol, tmp_sol);
-		// assert(sol.size() == rhs.size());
-		// assert(tmp_sol.size() <= rhs.size());
-
-		// solve_al_nl_problem(
-		// 	nl_problem,
-		// 	t,
-		// 	al_weight,
-		// 	max_al_weight,
-		// 	[&](const Eigen::VectorXd &x0, const Eigen::VectorXd &x1) -> bool {
-		// 		assert(x0.size() == rhs.size());
-		// 		assert(x0.size() == x1.size());
-		// 		return this->solve_data.contact_form == nullptr
-		// 			   || this->solve_data.contact_form->is_step_collision_free(x0, x1);
-		// 	},
-		// 	[&](const double weight) -> void {
-		// 		this->solve_data.set_al_weight(weight);
-		// 	},
-		// 	[&]() {
-		// 		return this->make_nl_solver<NLProblem>();
-		// 	},
-		// 	args["solver"]["nonlinear"]["line_search"]["method"],
-		// 	[&](const Eigen::MatrixXd &sol) {
-		// 		this->solve_data.updated_barrier_stiffness(sol);
-		// 	},
-		// 	this->sol,
-		// 	this->solver_info,
-		// 	[&]() {
-		// 		this->save_subsolve(++subsolve_count, t);
-		// 	},
-		// 	args["solver"]["augmented_lagrangian"]["force"]);
-
-		///////////////////////////////////////////////////////////////////////
-
-		// nl_problem.line_search_begin(sol, tmp_sol);
-		// Eigen::VectorXd tmp_sol_full;
-		// nl_problem.reduced_to_full(tmp_sol, tmp_sol_full);
-		// bool force_al = args["solver"]["augmented_lagrangian"]["force"];
-		// while (
-		// 	force_al || !std::isfinite(nl_problem.value(tmp_sol)) || !nl_problem.is_step_valid(sol, tmp_sol)
-		// 	|| (solve_data.contact_form != nullptr && !solve_data.contact_form->is_step_collision_free(sol, tmp_sol_full)))
-		// {
-		// 	force_al = false;
-		// 	nl_problem.line_search_end();
-		// 	solve_data.set_al_weight(al_weight);
-		// 	logger().debug("Solving AL Problem with weight {}", al_weight);
-
-		// 	std::shared_ptr<cppoptlib::NonlinearSolver<NLProblem>> alnl_solver = make_nl_solver<NLProblem>();
-		// 	alnl_solver->set_line_search(args["solver"]["nonlinear"]["line_search"]["method"]);
-		// 	nl_problem.init(sol);
-		// 	solve_data.updated_barrier_stiffness(sol);
-		// 	tmp_sol = sol;
-		// 	alnl_solver->minimize(nl_problem, tmp_sol);
-		// 	json alnl_solver_info;
-		// 	alnl_solver->get_info(alnl_solver_info);
-
-		// 	solver_info.push_back(
-		// 		{{"type", "al"},
-		// 		 {"t", t}, // TODO: null if static?
-		// 		 {"weight", al_weight},
-		// 		 {"info", alnl_solver_info}});
-
-		// 	sol = tmp_sol;
-		// 	solve_data.set_al_weight(-1);
-		// 	nl_problem.full_to_reduced(sol, tmp_sol);
-		// 	nl_problem.line_search_begin(sol, tmp_sol);
-		// 	nl_problem.reduced_to_full(tmp_sol, tmp_sol_full);
-
-		// 	al_weight *= 2;
-
-		// 	if (al_weight >= max_al_weight)
-		// 	{
-		// 		log_and_throw_error(fmt::format("Unable to solve AL problem, weight {} >= {}, stopping", al_weight, max_al_weight));
-		// 		break;
-		// 	}
-
-		// 	save_subsolve(++subsolve_count, t);
-		// }
-		// nl_problem.line_search_end();
-
-		///////////////////////////////////////////////////////////////////////
-
-		// std::shared_ptr<cppoptlib::NonlinearSolver<NLProblem>> nl_solver = make_nl_solver<NLProblem>();
-		// nl_solver->set_line_search(args["solver"]["nonlinear"]["line_search"]["method"]);
-		// nl_problem.init(sol);
-		// solve_data.updated_barrier_stiffness(sol);
-		// nl_solver->minimize(nl_problem, tmp_sol);
-		// json nl_solver_info;
-		// nl_solver->get_info(nl_solver_info);
-		// solver_info.push_back(
-		// 	{{"type", "rc"},
-		// 	 {"t", t}, // TODO: null if static?
-		// 	 {"info", nl_solver_info}});
-		// nl_problem.reduced_to_full(tmp_sol, sol);
-
-		// save_subsolve(++subsolve_count, t);
-
-		///////////////////////////////////////////////////////////////////////
-
-		std::shared_ptr<cppoptlib::NonlinearSolver<NLProblem>> nl_solver = make_nl_solver<NLProblem>();
-		nl_solver->set_line_search(args["solver"]["nonlinear"]["line_search"]["method"]);
-
-=======
 		std::shared_ptr<cppoptlib::NonlinearSolver<NLProblem>> nl_solver = make_nl_solver<NLProblem>();
 
 		ALSolver al_solver(
@@ -444,7 +330,6 @@
 
 		// ---------------------------------------------------------------------
 
->>>>>>> c5c43ba2
 		Eigen::VectorXd tmp_sol = nl_problem.full_to_reduced(sol);
 
 		// TODO: fix this lagged damping
@@ -467,13 +352,8 @@
 			// 	nl_problem.lagged_regularization_weight() = 0;
 			nl_solver->minimize(nl_problem, tmp_sol);
 
-<<<<<<< HEAD
-			json nl_solver_info;
-			nl_solver->get_info(nl_solver_info);
-=======
 			json info;
 			nl_solver->get_info(info);
->>>>>>> c5c43ba2
 			solver_info.push_back(
 				{{"type", "rc"},
 				 {"t", t}, // TODO: null if static?

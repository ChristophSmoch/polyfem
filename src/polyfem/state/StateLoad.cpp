#include <polyfem/State.hpp>

#include <polyfem/mesh/GeometryReader.hpp>
#include <polyfem/mesh/mesh2D/CMesh2D.hpp>
#include <polyfem/mesh/mesh2D/NCMesh2D.hpp>
#include <polyfem/mesh/mesh3D/CMesh3D.hpp>
#include <polyfem/mesh/mesh3D/NCMesh3D.hpp>

#include <polyfem/utils/Selection.hpp>

#include <polyfem/utils/JSONUtils.hpp>

#include <igl/Timer.h>
namespace polyfem
{
	using namespace basis;
	using namespace mesh;
	using namespace utils;

	void State::reset_mesh()
	{
		bases.clear();
		pressure_bases.clear();
		geom_bases_.clear();
		boundary_nodes.clear();
		local_boundary.clear();
		local_neumann_boundary.clear();
		polys.clear();
		poly_edge_to_data.clear();
		obstacle.clear();

		stiffness.resize(0, 0);
		rhs.resize(0, 0);
		sol.resize(0, 0);
		pressure.resize(0, 0);

		n_bases = 0;
		n_pressure_bases = 0;
	}

	void State::load_mesh(GEO::Mesh &meshin, const std::function<int(const RowVectorNd &)> &boundary_marker, bool non_conforming, bool skip_boundary_sideset)
	{
		reset_mesh();

		igl::Timer timer;
		timer.start();
		logger().info("Loading mesh...");
		mesh = Mesh::create(meshin, non_conforming);
		if (!mesh)
		{
			logger().error("Unable to load the mesh");
			return;
		}

		// TODO: renable this
		// if (args["normalize_mesh"])
		// 	mesh->normalize();
		RowVectorNd min, max;
		mesh->bounding_box(min, max);

		logger().info("mesh bb min [{}], max [{}]", min, max);

		assembler.set_size(formulation(), mesh->dimension());

		// TODO: renable this
		// int n_refs = args["n_refs"];
		// if (n_refs <= 0 && args["poly_bases"] == "MFSHarmonic" && mesh->has_poly())
		// {
		// 	if (args["force_no_ref_for_harmonic"])
		// 		logger().warn("Using harmonic bases without refinement");
		// 	else
		// 		n_refs = 1;
		// }
		// if (n_refs > 0)
		// 	mesh->refine(n_refs, args["refinement_location"], parent_elements);

		if (!skip_boundary_sideset)
			mesh->compute_boundary_ids(boundary_marker);
		// TODO: renable this
		// BoxSetter::set_sidesets(args, *mesh);
		set_materials();

		timer.stop();
		logger().info(" took {}s", timer.getElapsedTime());

		timer.start();
		logger().info("Loading obstacles...");
		obstacle = mesh::read_obstacle_geometry(
			args["geometry"], args["boundary_conditions"]["obstacle_displacements"],
			args["root_path"], mesh->dimension());
		timer.stop();
		logger().info(" took {}s", timer.getElapsedTime());

		out_geom.init_sampler(*mesh, args["output"]["paraview"]["vismesh_rel_area"]);
	}

	void State::load_mesh(bool non_conforming,
						  const std::vector<std::string> &names,
						  const std::vector<Eigen::MatrixXi> &cells,
						  const std::vector<Eigen::MatrixXd> &vertices)
	{
		assert(names.size() == cells.size());
		assert(vertices.size() == cells.size());

		reset_mesh();

		igl::Timer timer;
		timer.start();

		logger().info("Loading mesh ...");
		if (mesh == nullptr)
		{
			assert(is_param_valid(args, "geometry"));
			mesh = mesh::read_fem_geometry(
				args["geometry"], args["root_path"],
				names, vertices, cells, non_conforming);
		}

		if (mesh == nullptr)
		{
			logger().error("unable to load the mesh!");
			return;
		}

		// if(!flipped_elements.empty())
		// {
		// 	mesh->compute_elements_tag();
		// 	for(auto el_id : flipped_elements)
		// 		mesh->set_tag(el_id, ElementType::InteriorPolytope);
		// }

		RowVectorNd min, max;
		mesh->bounding_box(min, max);

		logger().info("mesh bb min [{}], max [{}]", min, max);

<<<<<<< HEAD
		assembler.set_size(formulation(), mesh->dimension());

=======
		assembler.set_size(mesh->dimension());
		
>>>>>>> db555fe8
		set_materials();

		timer.stop();
		logger().info(" took {}s", timer.getElapsedTime());

		out_geom.init_sampler(*mesh, args["output"]["paraview"]["vismesh_rel_area"]);

		timer.start();
		logger().info("Loading obstacles...");
		obstacle = mesh::read_obstacle_geometry(
			args["geometry"], args["boundary_conditions"]["obstacle_displacements"],
			args["root_path"], mesh->dimension(), names, vertices, cells);
		timer.stop();
		logger().info(" took {}s", timer.getElapsedTime());
	}
} // namespace polyfem<|MERGE_RESOLUTION|>--- conflicted
+++ resolved
@@ -134,13 +134,7 @@
 
 		logger().info("mesh bb min [{}], max [{}]", min, max);
 
-<<<<<<< HEAD
 		assembler.set_size(formulation(), mesh->dimension());
-
-=======
-		assembler.set_size(mesh->dimension());
-		
->>>>>>> db555fe8
 		set_materials();
 
 		timer.stop();

#include <polyfem/State.hpp>

#include <polyfem/mesh/GeometryReader.hpp>
#include <polyfem/mesh/mesh2D/CMesh2D.hpp>
#include <polyfem/mesh/mesh2D/NCMesh2D.hpp>
#include <polyfem/mesh/mesh3D/CMesh3D.hpp>
#include <polyfem/mesh/mesh3D/NCMesh3D.hpp>

#include <polyfem/utils/Selection.hpp>

#include <polyfem/utils/JSONUtils.hpp>

#include <igl/Timer.h>
namespace polyfem
{
	using namespace basis;
	using namespace mesh;
	using namespace utils;

	void State::reset_mesh()
	{
		bases.clear();
		pressure_bases.clear();
		geom_bases_.clear();
		boundary_nodes.clear();
		local_boundary.clear();
		local_neumann_boundary.clear();
		polys.clear();
		poly_edge_to_data.clear();
		obstacle.clear();

		stiffness.resize(0, 0);
		rhs.resize(0, 0);
		sol.resize(0, 0);
		pressure.resize(0, 0);

		n_bases = 0;
		n_pressure_bases = 0;
	}

	void State::load_mesh(GEO::Mesh &meshin, const std::function<int(const RowVectorNd &)> &boundary_marker, bool non_conforming, bool skip_boundary_sideset)
	{
		reset_mesh();

		igl::Timer timer;
		timer.start();
		logger().info("Loading mesh...");
		mesh = Mesh::create(meshin, non_conforming);
		if (!mesh)
		{
			logger().error("Unable to load the mesh");
			return;
		}

		// TODO: renable this
		// if (args["normalize_mesh"])
		// 	mesh->normalize();
		RowVectorNd min, max;
		mesh->bounding_box(min, max);

		logger().info("mesh bb min [{}], max [{}]", min, max);

		assembler.set_size(mesh->dimension());

		// TODO: renable this
		// int n_refs = args["n_refs"];
		// if (n_refs <= 0 && args["poly_bases"] == "MFSHarmonic" && mesh->has_poly())
		// {
		// 	if (args["force_no_ref_for_harmonic"])
		// 		logger().warn("Using harmonic bases without refinement");
		// 	else
		// 		n_refs = 1;
		// }
		// if (n_refs > 0)
		// 	mesh->refine(n_refs, args["refinement_location"], parent_elements);

		if (!skip_boundary_sideset)
			mesh->compute_boundary_ids(boundary_marker);
		// TODO: renable this
		// BoxSetter::set_sidesets(args, *mesh);
		set_materials();

		timer.stop();
		logger().info(" took {}s", timer.getElapsedTime());

		timer.start();
		logger().info("Loading obstacles...");
		obstacle = mesh::read_obstacle_geometry(
			args["geometry"], args["boundary_conditions"]["obstacle_displacements"],
			args["root_path"], mesh->dimension());
		timer.stop();
		logger().info(" took {}s", timer.getElapsedTime());

		out_geom.init_sampler(*mesh, args["output"]["paraview"]["vismesh_rel_area"]);
	}

	void State::load_mesh(bool non_conforming,
						  const std::vector<std::string> &names,
						  const std::vector<Eigen::MatrixXi> &cells,
						  const std::vector<Eigen::MatrixXd> &vertices)
	{
		assert(names.size() == cells.size());
		assert(vertices.size() == cells.size());

		reset_mesh();

		igl::Timer timer;
		timer.start();

		logger().info("Loading mesh ...");
		if (mesh == nullptr)
		{
			assert(is_param_valid(args, "geometry"));
			mesh = mesh::read_fem_geometry(
				args["geometry"], args["root_path"],
				names, vertices, cells, non_conforming);
		}

		if (mesh == nullptr)
		{
			logger().error("unable to load the mesh!");
			return;
		}

		// if(!flipped_elements.empty())
		// {
		// 	mesh->compute_elements_tag();
		// 	for(auto el_id : flipped_elements)
		// 		mesh->set_tag(el_id, ElementType::InteriorPolytope);
		// }

		RowVectorNd min, max;
		mesh->bounding_box(min, max);

		logger().info("mesh bb min [{}], max [{}]", min, max);

		assembler.set_size(mesh->dimension());

		set_materials();

		timer.stop();
		logger().info(" took {}s", timer.getElapsedTime());

		out_geom.init_sampler(*mesh, args["output"]["paraview"]["vismesh_rel_area"]);

		timer.start();
		logger().info("Loading obstacles...");
		obstacle = mesh::read_obstacle_geometry(
			args["geometry"], args["boundary_conditions"]["obstacle_displacements"],
			args["root_path"], mesh->dimension(), names, vertices, cells);
		timer.stop();
		logger().info(" took {}s", timer.getElapsedTime());
	}
<<<<<<< HEAD

	void State::compute_mesh_stats()
	{
		if (!mesh)
		{
			logger().error("Load the mesh first!");
			return;
		}

		bases.clear();
		pressure_bases.clear();
		geom_bases_.clear();
		boundary_nodes.clear();
		local_boundary.clear();
		local_neumann_boundary.clear();
		polys.clear();
		poly_edge_to_data.clear();

		stiffness.resize(0, 0);
		rhs.resize(0, 0);
		sol.resize(0, 0);
		pressure.resize(0, 0);

		n_bases = 0;
		n_pressure_bases = 0;

		simplex_count = 0;
		regular_count = 0;
		regular_boundary_count = 0;
		simple_singular_count = 0;
		multi_singular_count = 0;
		boundary_count = 0;
		non_regular_boundary_count = 0;
		non_regular_count = 0;
		undefined_count = 0;
		multi_singular_boundary_count = 0;

		const auto &els_tag = mesh->elements_tag();

		mesh->prepare_mesh();

		for (size_t i = 0; i < els_tag.size(); ++i)
		{
			const ElementType type = els_tag[i];

			switch (type)
			{
			case ElementType::Simplex:
				simplex_count++;
				break;
			case ElementType::RegularInteriorCube:
				regular_count++;
				break;
			case ElementType::RegularBoundaryCube:
				regular_boundary_count++;
				break;
			case ElementType::SimpleSingularInteriorCube:
				simple_singular_count++;
				break;
			case ElementType::MultiSingularInteriorCube:
				multi_singular_count++;
				break;
			case ElementType::SimpleSingularBoundaryCube:
				boundary_count++;
				break;
			case ElementType::InterfaceCube:
			case ElementType::MultiSingularBoundaryCube:
				multi_singular_boundary_count++;
				break;
			case ElementType::BoundaryPolytope:
				non_regular_boundary_count++;
				break;
			case ElementType::InteriorPolytope:
				non_regular_count++;
				break;
			case ElementType::Undefined:
				undefined_count++;
				break;
			}
		}

		logger().info("simplex_count: \t{}", simplex_count);
		logger().info("regular_count: \t{}", regular_count);
		logger().info("regular_boundary_count: \t{}", regular_boundary_count);
		logger().info("simple_singular_count: \t{}", simple_singular_count);
		logger().info("multi_singular_count: \t{}", multi_singular_count);
		logger().info("boundary_count: \t{}", boundary_count);
		logger().info("multi_singular_boundary_count: \t{}", multi_singular_boundary_count);
		logger().info("non_regular_count: \t{}", non_regular_count);
		logger().info("non_regular_boundary_count: \t{}", non_regular_boundary_count);
		logger().info("undefined_count: \t{}", undefined_count);
		logger().info("total count:\t {}", mesh->n_elements());
	}

	void State::build_mesh_matrices(Eigen::MatrixXd &V, Eigen::MatrixXi &F)
	{
		assert(in_node_to_node.size() == mesh->n_vertices());

		V.resize(mesh->n_vertices(), mesh->dimension());
		for (int i = 0; i < mesh->n_vertices(); ++i)
		{
			V.row(in_node_to_node[i]) = mesh->point(i);
		}

		// TODO: this only works for triangles and tetrahedra
		Eigen::MatrixXi elements(mesh->n_elements(), mesh->dimension() + 1);
		for (int i = 0; i < elements.rows(); ++i)
		{
			for (int j = 0; j < elements.cols(); ++j)
			{
				elements(i, j) = in_node_to_node[mesh->element_vertex(i, j)];
			}
		}
	}

=======
>>>>>>> cba18d07
} // namespace polyfem<|MERGE_RESOLUTION|>--- conflicted
+++ resolved
@@ -151,100 +151,6 @@
 		timer.stop();
 		logger().info(" took {}s", timer.getElapsedTime());
 	}
-<<<<<<< HEAD
-
-	void State::compute_mesh_stats()
-	{
-		if (!mesh)
-		{
-			logger().error("Load the mesh first!");
-			return;
-		}
-
-		bases.clear();
-		pressure_bases.clear();
-		geom_bases_.clear();
-		boundary_nodes.clear();
-		local_boundary.clear();
-		local_neumann_boundary.clear();
-		polys.clear();
-		poly_edge_to_data.clear();
-
-		stiffness.resize(0, 0);
-		rhs.resize(0, 0);
-		sol.resize(0, 0);
-		pressure.resize(0, 0);
-
-		n_bases = 0;
-		n_pressure_bases = 0;
-
-		simplex_count = 0;
-		regular_count = 0;
-		regular_boundary_count = 0;
-		simple_singular_count = 0;
-		multi_singular_count = 0;
-		boundary_count = 0;
-		non_regular_boundary_count = 0;
-		non_regular_count = 0;
-		undefined_count = 0;
-		multi_singular_boundary_count = 0;
-
-		const auto &els_tag = mesh->elements_tag();
-
-		mesh->prepare_mesh();
-
-		for (size_t i = 0; i < els_tag.size(); ++i)
-		{
-			const ElementType type = els_tag[i];
-
-			switch (type)
-			{
-			case ElementType::Simplex:
-				simplex_count++;
-				break;
-			case ElementType::RegularInteriorCube:
-				regular_count++;
-				break;
-			case ElementType::RegularBoundaryCube:
-				regular_boundary_count++;
-				break;
-			case ElementType::SimpleSingularInteriorCube:
-				simple_singular_count++;
-				break;
-			case ElementType::MultiSingularInteriorCube:
-				multi_singular_count++;
-				break;
-			case ElementType::SimpleSingularBoundaryCube:
-				boundary_count++;
-				break;
-			case ElementType::InterfaceCube:
-			case ElementType::MultiSingularBoundaryCube:
-				multi_singular_boundary_count++;
-				break;
-			case ElementType::BoundaryPolytope:
-				non_regular_boundary_count++;
-				break;
-			case ElementType::InteriorPolytope:
-				non_regular_count++;
-				break;
-			case ElementType::Undefined:
-				undefined_count++;
-				break;
-			}
-		}
-
-		logger().info("simplex_count: \t{}", simplex_count);
-		logger().info("regular_count: \t{}", regular_count);
-		logger().info("regular_boundary_count: \t{}", regular_boundary_count);
-		logger().info("simple_singular_count: \t{}", simple_singular_count);
-		logger().info("multi_singular_count: \t{}", multi_singular_count);
-		logger().info("boundary_count: \t{}", boundary_count);
-		logger().info("multi_singular_boundary_count: \t{}", multi_singular_boundary_count);
-		logger().info("non_regular_count: \t{}", non_regular_count);
-		logger().info("non_regular_boundary_count: \t{}", non_regular_boundary_count);
-		logger().info("undefined_count: \t{}", undefined_count);
-		logger().info("total count:\t {}", mesh->n_elements());
-	}
 
 	void State::build_mesh_matrices(Eigen::MatrixXd &V, Eigen::MatrixXi &F)
 	{
@@ -266,7 +172,4 @@
 			}
 		}
 	}
-
-=======
->>>>>>> cba18d07
 } // namespace polyfem
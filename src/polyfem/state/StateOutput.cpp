#include <polyfem/State.hpp>

#include <polyfem/solver/forms/ContactForm.hpp>
#include <polyfem/solver/forms/FrictionForm.hpp>

#include <polyfem/time_integrator/ImplicitTimeIntegrator.hpp>

#include <polyfem/utils/par_for.hpp>

#include <polyfem/utils/BoundarySampler.hpp>

#include <polyfem/io/VTUWriter.hpp>
#include <polyfem/mesh/MeshUtils.hpp>

#include <polyfem/solver/NLProblem.hpp>

#include <polyfem/autogen/auto_p_bases.hpp>
#include <polyfem/autogen/auto_q_bases.hpp>

#include <polyfem/utils/Timer.hpp>

// #ifdef POLYFEM_WITH_TBB
// #include <tbb/task_scheduler_init.h>
// #endif

#include <igl/write_triangle_mesh.h>
#include <igl/edges.h>
#include <igl/facet_adjacency_matrix.h>
#include <igl/connected_components.h>

#include <ipc/ipc.hpp>

#include <tinyxml2.h>

#include <filesystem>

extern "C" size_t getPeakRSS();

namespace polyfem
{
	using namespace assembler;
	using namespace io;
	using namespace mesh;
	using namespace solver;
	using namespace utils;

	void State::save_timestep(const double time, const int t, const double t0, const double dt)
	{
		if (args["output"]["advanced"]["save_time_sequence"] && !(t % args["output"]["paraview"]["skip_frame"].get<int>()))
		{
			logger().trace("Saving VTU...");
			POLYFEM_SCOPED_TIMER("Saving VTU");
			const std::string step_name = args["output"]["advanced"]["timestep_prefix"];

			if (!solve_export_to_file)
				solution_frames.emplace_back();

			save_vtu(resolve_output_path(fmt::format(step_name + "{:d}.vtu", t)), time);

			save_pvd(
				resolve_output_path(args["output"]["paraview"]["file_name"]),
				[step_name](int i) { return fmt::format(step_name + "{:d}.vtm", i); },
				t, t0, dt, args["output"]["paraview"]["skip_frame"].get<int>());
		}
	}

	void State::get_sidesets(Eigen::MatrixXd &pts, Eigen::MatrixXi &faces, Eigen::MatrixXd &sidesets)
	{
		if (!mesh)
		{
			logger().error("Load the mesh first!");
			return;
		}

		if (mesh->is_volume())
		{
			const Mesh3D &tmp_mesh = *dynamic_cast<Mesh3D *>(mesh.get());
			int n_pts = 0;
			int n_faces = 0;
			for (int f = 0; f < tmp_mesh.n_faces(); ++f)
			{
				if (tmp_mesh.get_boundary_id(f) > 0)
				{
					n_pts += tmp_mesh.n_face_vertices(f) + 1;
					n_faces += tmp_mesh.n_face_vertices(f);
				}
			}

			pts.resize(n_pts, 3);
			faces.resize(n_faces, 3);
			sidesets.resize(n_pts, 1);

			n_pts = 0;
			n_faces = 0;
			for (int f = 0; f < tmp_mesh.n_faces(); ++f)
			{
				const int sideset = tmp_mesh.get_boundary_id(f);
				if (sideset > 0)
				{
					const int n_face_vertices = tmp_mesh.n_face_vertices(f);

					for (int i = 0; i < n_face_vertices; ++i)
					{
						if (n_face_vertices == 3)
							faces.row(n_faces) << ((i + 1) % n_face_vertices + n_pts), (i + n_pts), (n_pts + n_face_vertices);
						else
							faces.row(n_faces) << (i + n_pts), ((i + 1) % n_face_vertices + n_pts), (n_pts + n_face_vertices);
						++n_faces;
					}

					for (int i = 0; i < n_face_vertices; ++i)
					{
						pts.row(n_pts) = tmp_mesh.point(tmp_mesh.face_vertex(f, i));
						sidesets(n_pts) = sideset;

						++n_pts;
					}

					pts.row(n_pts) = tmp_mesh.face_barycenter(f);
					sidesets(n_pts) = sideset;
					++n_pts;
				}
			}
		}
		else
		{
			const Mesh2D &tmp_mesh = *dynamic_cast<Mesh2D *>(mesh.get());
			int n_siteset = 0;
			for (int e = 0; e < tmp_mesh.n_edges(); ++e)
			{
				if (tmp_mesh.get_boundary_id(e) > 0)
					++n_siteset;
			}

			pts.resize(n_siteset * 2, 2);
			faces.resize(n_siteset, 2);
			sidesets.resize(n_siteset, 1);

			n_siteset = 0;
			for (int e = 0; e < tmp_mesh.n_edges(); ++e)
			{
				const int sideset = tmp_mesh.get_boundary_id(e);
				if (sideset > 0)
				{
					pts.row(2 * n_siteset) = tmp_mesh.point(tmp_mesh.edge_vertex(e, 0));
					pts.row(2 * n_siteset + 1) = tmp_mesh.point(tmp_mesh.edge_vertex(e, 1));
					faces.row(n_siteset) << 2 * n_siteset, 2 * n_siteset + 1;
					sidesets(n_siteset) = sideset;
					++n_siteset;
				}
			}

			pts.conservativeResize(n_siteset * 2, 3);
			pts.col(2).setZero();
		}
	}

	void State::extract_vis_boundary_mesh()
	{
		std::vector<Eigen::MatrixXd> lv, vertices, allnormals;
		std::vector<int> el_ids, global_primitive_ids;
		Eigen::MatrixXd uv, local_pts, tmp_n, normals;
		ElementAssemblyValues vals;
		const auto &sampler = ref_element_sampler;
		const int n_samples = sampler.num_samples();
		int size = 0;

		std::vector<std::pair<int, int>> edges;
		std::vector<std::tuple<int, int, int>> tris;

		const auto &gbases = geom_bases();

		for (auto it = total_local_boundary.begin(); it != total_local_boundary.end(); ++it)
		{
			const auto &lb = *it;
			const auto &gbs = gbases[lb.element_id()];
			const auto &bs = bases[lb.element_id()];

			for (int k = 0; k < lb.size(); ++k)
			{
				switch (lb.type())
				{
				case BoundaryType::TriLine:
					utils::BoundarySampler::normal_for_tri_edge(lb[k], tmp_n);
					utils::BoundarySampler::sample_parametric_tri_edge(lb[k], n_samples, uv, local_pts);
					break;
				case BoundaryType::QuadLine:
					utils::BoundarySampler::normal_for_quad_edge(lb[k], tmp_n);
					utils::BoundarySampler::sample_parametric_quad_edge(lb[k], n_samples, uv, local_pts);
					break;
				case BoundaryType::Quad:
					utils::BoundarySampler::normal_for_quad_face(lb[k], tmp_n);
					utils::BoundarySampler::sample_parametric_quad_face(lb[k], n_samples, uv, local_pts);
					break;
				case BoundaryType::Tri:
					utils::BoundarySampler::normal_for_tri_face(lb[k], tmp_n);
					utils::BoundarySampler::sample_parametric_tri_face(lb[k], n_samples, uv, local_pts);
					break;
				case BoundaryType::Polygon:
					utils::BoundarySampler::normal_for_polygon_edge(lb[k], lb.global_primitive_id(k), *mesh, tmp_n);
					utils::BoundarySampler::sample_polygon_edge(lb.element_id(), lb.global_primitive_id(k), n_samples, *mesh, uv, local_pts);
					break;
				case BoundaryType::Polyhedron:
					assert(false);
					break;
				case BoundaryType::Invalid:
					assert(false);
					break;
				default:
					assert(false);
				}

				vertices.emplace_back();
				lv.emplace_back(local_pts);
				el_ids.push_back(lb.element_id());
				global_primitive_ids.push_back(lb.global_primitive_id(k));
				gbs.eval_geom_mapping(local_pts, vertices.back());
				vals.compute(lb.element_id(), mesh->is_volume(), local_pts, bs, gbs);
				const int tris_start = tris.size();

				if (mesh->is_volume())
				{
					if (lb.type() == BoundaryType::Quad)
					{
						const auto map = [n_samples, size](int i, int j) { return j * n_samples + i + size; };

						for (int j = 0; j < n_samples - 1; ++j)
						{
							for (int i = 0; i < n_samples - 1; ++i)
							{
								tris.emplace_back(map(i, j), map(i + 1, j), map(i, j + 1));
								tris.emplace_back(map(i + 1, j + 1), map(i, j + 1), map(i + 1, j));
							}
						}
					}
					else if (lb.type() == BoundaryType::Tri)
					{
						int index = 0;
						std::vector<int> mapp(n_samples * n_samples, -1);
						for (int j = 0; j < n_samples; ++j)
						{
							for (int i = 0; i < n_samples - j; ++i)
							{
								mapp[j * n_samples + i] = index;
								++index;
							}
						}
						const auto map = [mapp, n_samples](int i, int j) {
							if (j * n_samples + i >= mapp.size())
								return -1;
							return mapp[j * n_samples + i];
						};

						for (int j = 0; j < n_samples - 1; ++j)
						{
							for (int i = 0; i < n_samples - j; ++i)
							{
								if (map(i, j) >= 0 && map(i + 1, j) >= 0 && map(i, j + 1) >= 0)
									tris.emplace_back(map(i, j) + size, map(i + 1, j) + size, map(i, j + 1) + size);

								if (map(i + 1, j + 1) >= 0 && map(i, j + 1) >= 0 && map(i + 1, j) >= 0)
									tris.emplace_back(map(i + 1, j + 1) + size, map(i, j + 1) + size, map(i + 1, j) + size);
							}
						}
					}
					else
					{
						assert(false);
					}
				}
				else
				{
					for (int i = 0; i < vertices.back().rows() - 1; ++i)
						edges.emplace_back(i + size, i + size + 1);
				}

				normals.resize(vals.jac_it.size(), tmp_n.cols());

				for (int n = 0; n < vals.jac_it.size(); ++n)
				{
					normals.row(n) = tmp_n * vals.jac_it[n];
					normals.row(n).normalize();
				}

				allnormals.push_back(normals);

				tmp_n.setZero();
				for (int n = 0; n < vals.jac_it.size(); ++n)
				{
					tmp_n += normals.row(n);
				}

				if (mesh->is_volume())
				{
					Eigen::Vector3d e1 = vertices.back().row(std::get<1>(tris.back()) - size) - vertices.back().row(std::get<0>(tris.back()) - size);
					Eigen::Vector3d e2 = vertices.back().row(std::get<2>(tris.back()) - size) - vertices.back().row(std::get<0>(tris.back()) - size);

					Eigen::Vector3d n = e1.cross(e2);
					Eigen::Vector3d nn = tmp_n.transpose();

					if (n.dot(nn) < 0)
					{
						for (int i = tris_start; i < tris.size(); ++i)
						{
							tris[i] = std::tuple<int, int, int>(std::get<0>(tris[i]), std::get<2>(tris[i]), std::get<1>(tris[i]));
						}
					}
				}

				size += vertices.back().rows();
			}
		}

		boundary_vis_vertices.resize(size, vertices.front().cols());
		boundary_vis_local_vertices.resize(size, vertices.front().cols());
		boundary_vis_elements_ids.resize(size, 1);
		boundary_vis_primitive_ids.resize(size, 1);
		boundary_vis_normals.resize(size, vertices.front().cols());

		if (mesh->is_volume())
			boundary_vis_elements.resize(tris.size(), 3);
		else
			boundary_vis_elements.resize(edges.size(), 2);

		int index = 0;
		int ii = 0;
		for (const auto &v : vertices)
		{
			boundary_vis_vertices.block(index, 0, v.rows(), v.cols()) = v;
			boundary_vis_local_vertices.block(index, 0, v.rows(), v.cols()) = lv[ii];
			boundary_vis_elements_ids.block(index, 0, v.rows(), 1).setConstant(el_ids[ii]);
			boundary_vis_primitive_ids.block(index, 0, v.rows(), 1).setConstant(global_primitive_ids[ii++]);
			index += v.rows();
		}

		index = 0;
		for (const auto &n : allnormals)
		{
			boundary_vis_normals.block(index, 0, n.rows(), n.cols()) = n;
			index += n.rows();
		}

		index = 0;
		if (mesh->is_volume())
		{
			for (const auto &t : tris)
			{
				boundary_vis_elements.row(index) << std::get<0>(t), std::get<1>(t), std::get<2>(t);
				++index;
			}
		}
		else
		{
			for (const auto &e : edges)
			{
				boundary_vis_elements.row(index) << e.first, e.second;
				++index;
			}
		}
	}

	void State::extract_boundary_mesh(
		const int n_current_bases,
		const std::vector<ElementBases> &bases,
		Eigen::MatrixXd &boundary_nodes_pos,
		Eigen::MatrixXi &boundary_edges,
		Eigen::MatrixXi &boundary_triangles) const
	{
		if (mesh->is_volume())
		{
			boundary_nodes_pos.resize(n_current_bases, 3);
			boundary_nodes_pos.setZero();
			const Mesh3D &mesh3d = *dynamic_cast<Mesh3D *>(mesh.get());

			if (args["boundary_conditions"]["periodic_boundary"])
				return;

			std::vector<std::tuple<int, int, int>> tris;

			std::stringstream print_warning;

			for (const LocalBoundary &lb : total_local_boundary)
			{
				const ElementBases &b = bases[lb.element_id()];

				for (int j = 0; j < lb.size(); ++j)
				{
					const int eid = lb.global_primitive_id(j);
					const int lid = lb[j];
					const auto nodes = b.local_nodes_for_primitive(eid, mesh3d);

					if (!mesh->is_simplex(lb.element_id()))
					{
						logger().trace("skipping element {} since it is not a simplex", eid);
						continue;
					}

					std::vector<int> loc_nodes;

					bool is_follower = false;
					if (!mesh3d.is_conforming())
					{
						for (long n = 0; n < nodes.size(); ++n)
						{
							auto &bs = b.bases[nodes(n)];
							const auto &glob = bs.global();
							if (glob.size() != 1)
							{
								is_follower = true;
								break;
							}
						}
					}

					if (is_follower)
						continue;

					for (long n = 0; n < nodes.size(); ++n)
					{
						auto &bs = b.bases[nodes(n)];
						const auto &glob = bs.global();
						if (glob.size() != 1)
							continue;

						int gindex = glob.front().index;
						boundary_nodes_pos.row(gindex) = glob.front().node;
						loc_nodes.push_back(gindex);
					}

					if (loc_nodes.size() == 3)
					{
						tris.emplace_back(loc_nodes[0], loc_nodes[1], loc_nodes[2]);
					}
					else if (loc_nodes.size() == 6)
					{
						tris.emplace_back(loc_nodes[0], loc_nodes[3], loc_nodes[5]);
						tris.emplace_back(loc_nodes[3], loc_nodes[1], loc_nodes[4]);
						tris.emplace_back(loc_nodes[4], loc_nodes[2], loc_nodes[5]);
						tris.emplace_back(loc_nodes[3], loc_nodes[4], loc_nodes[5]);
					}
					else if (loc_nodes.size() == 10)
					{
						tris.emplace_back(loc_nodes[0], loc_nodes[3], loc_nodes[8]);
						tris.emplace_back(loc_nodes[3], loc_nodes[4], loc_nodes[9]);
						tris.emplace_back(loc_nodes[4], loc_nodes[1], loc_nodes[5]);
						tris.emplace_back(loc_nodes[5], loc_nodes[6], loc_nodes[9]);
						tris.emplace_back(loc_nodes[6], loc_nodes[2], loc_nodes[7]);
						tris.emplace_back(loc_nodes[7], loc_nodes[8], loc_nodes[9]);
						tris.emplace_back(loc_nodes[8], loc_nodes[3], loc_nodes[9]);
						tris.emplace_back(loc_nodes[9], loc_nodes[4], loc_nodes[5]);
						tris.emplace_back(loc_nodes[6], loc_nodes[7], loc_nodes[9]);
					}
					else if (loc_nodes.size() == 15)
					{
						tris.emplace_back(loc_nodes[0], loc_nodes[3], loc_nodes[11]);
						tris.emplace_back(loc_nodes[3], loc_nodes[4], loc_nodes[12]);
						tris.emplace_back(loc_nodes[3], loc_nodes[12], loc_nodes[11]);
						tris.emplace_back(loc_nodes[12], loc_nodes[10], loc_nodes[11]);
						tris.emplace_back(loc_nodes[4], loc_nodes[5], loc_nodes[13]);
						tris.emplace_back(loc_nodes[4], loc_nodes[13], loc_nodes[12]);
						tris.emplace_back(loc_nodes[12], loc_nodes[13], loc_nodes[14]);
						tris.emplace_back(loc_nodes[12], loc_nodes[14], loc_nodes[10]);
						tris.emplace_back(loc_nodes[14], loc_nodes[9], loc_nodes[10]);
						tris.emplace_back(loc_nodes[5], loc_nodes[1], loc_nodes[6]);
						tris.emplace_back(loc_nodes[5], loc_nodes[6], loc_nodes[13]);
						tris.emplace_back(loc_nodes[6], loc_nodes[7], loc_nodes[13]);
						tris.emplace_back(loc_nodes[13], loc_nodes[7], loc_nodes[14]);
						tris.emplace_back(loc_nodes[7], loc_nodes[8], loc_nodes[14]);
						tris.emplace_back(loc_nodes[14], loc_nodes[8], loc_nodes[9]);
						tris.emplace_back(loc_nodes[8], loc_nodes[2], loc_nodes[9]);
					}
					else
					{

						print_warning << loc_nodes.size() << " ";
						// assert(false);
					}
				}
			}

			if (print_warning.str().size() > 0)
				logger().warn("Skipping faces as theys have {} nodes, boundary export supported up to p4", print_warning.str());

			boundary_triangles.resize(tris.size(), 3);
			for (int i = 0; i < tris.size(); ++i)
			{
				boundary_triangles.row(i) << std::get<0>(tris[i]), std::get<2>(tris[i]), std::get<1>(tris[i]);
			}

			if (boundary_triangles.rows() > 0)
			{
				igl::edges(boundary_triangles, boundary_edges);
			}
		}
		else
		{
			boundary_nodes_pos.resize(n_current_bases, 2);
			boundary_nodes_pos.setZero();
			const Mesh2D &mesh2d = *dynamic_cast<Mesh2D *>(mesh.get());

			if (args["boundary_conditions"]["periodic_boundary"])
				return;

			std::vector<std::pair<int, int>> edges;

			for (auto it = total_local_boundary.begin(); it != total_local_boundary.end(); ++it)
			{
				const auto &lb = *it;
				const ElementBases &b = bases[lb.element_id()];

				for (int j = 0; j < lb.size(); ++j)
				{
					const int eid = lb.global_primitive_id(j);
					const int lid = lb[j];
					const auto nodes = b.local_nodes_for_primitive(eid, mesh2d);

					int prev_node = -1;

					for (long n = 0; n < nodes.size(); ++n)
					{
						auto &bs = b.bases[nodes(n)];
						const auto &glob = bs.global();
						if (glob.size() != 1)
							continue;

						int gindex = glob.front().index;
						boundary_nodes_pos.row(gindex) << glob.front().node(0), glob.front().node(1);

						if (prev_node >= 0)
							edges.emplace_back(prev_node, gindex);
						prev_node = gindex;
					}
				}
			}

			boundary_triangles.resize(0, 0);
			boundary_edges.resize(edges.size(), 2);
			for (int i = 0; i < edges.size(); ++i)
			{
				boundary_edges.row(i) << edges[i].first, edges[i].second;
			}
		}
	}

	void State::save_json()
	{
		const std::string out_path = resolve_output_path(args["output"]["json"]);
		if (!out_path.empty())
		{
			std::ofstream out(out_path);
			if (!out.is_open())
			{
				logger().error("Unable to save simulation JSON to {}", out_path);
				return;
			}
			save_json(out);
			out.close();
		}
	}

	void State::save_json(std::ostream &out)
	{
		using json = nlohmann::json;
		json j;
		save_json(j);
		out << j.dump(4) << std::endl;
	}

	void State::save_json(nlohmann::json &j)
	{
		if (!mesh)
		{
			logger().error("Load the mesh first!");
			return;
		}
		if (sol.size() <= 0)
		{
			logger().error("Solve the problem first!");
			return;
		}

		logger().info("Saving json...");

		j["args"] = args;

		j["geom_order"] = mesh->orders().size() > 0 ? mesh->orders().maxCoeff() : 1;
		j["geom_order_min"] = mesh->orders().size() > 0 ? mesh->orders().minCoeff() : 1;
		j["discr_order_min"] = disc_orders.minCoeff();
		j["discr_order_max"] = disc_orders.maxCoeff();
		j["iso_parametric"] = iso_parametric();
		j["problem"] = problem->name();
		j["mat_size"] = mat_size;
		j["num_bases"] = n_bases;
		j["num_pressure_bases"] = n_pressure_bases;
		j["num_non_zero"] = nn_zero;
		j["num_flipped"] = n_flipped;
		j["num_dofs"] = num_dofs;
		j["num_vertices"] = mesh->n_vertices();
		j["num_elements"] = mesh->n_elements();

		j["num_p1"] = (disc_orders.array() == 1).count();
		j["num_p2"] = (disc_orders.array() == 2).count();
		j["num_p3"] = (disc_orders.array() == 3).count();
		j["num_p4"] = (disc_orders.array() == 4).count();
		j["num_p5"] = (disc_orders.array() == 5).count();

		j["mesh_size"] = mesh_size;
		j["max_angle"] = max_angle;

		j["sigma_max"] = sigma_max;
		j["sigma_min"] = sigma_min;
		j["sigma_avg"] = sigma_avg;

		j["min_edge_length"] = min_edge_length;
		j["average_edge_length"] = average_edge_length;

		j["err_l2"] = l2_err;
		j["err_h1"] = h1_err;
		j["err_h1_semi"] = h1_semi_err;
		j["err_linf"] = linf_err;
		j["err_linf_grad"] = grad_max_err;
		j["err_lp"] = lp_err;

		j["spectrum"] = {spectrum(0), spectrum(1), spectrum(2), spectrum(3)};
		j["spectrum_condest"] = std::abs(spectrum(3)) / std::abs(spectrum(0));

		// j["errors"] = errors;

		j["time_building_basis"] = building_basis_time;
		j["time_loading_mesh"] = loading_mesh_time;
		j["time_computing_poly_basis"] = computing_poly_basis_time;
		j["time_assembling_stiffness_mat"] = assembling_stiffness_mat_time;
		j["time_assigning_rhs"] = assigning_rhs_time;
		j["time_solving"] = solving_time;
		j["time_computing_errors"] = computing_errors_time;

		j["solver_info"] = solver_info;

		j["count_simplex"] = simplex_count;
		j["count_regular"] = regular_count;
		j["count_regular_boundary"] = regular_boundary_count;
		j["count_simple_singular"] = simple_singular_count;
		j["count_multi_singular"] = multi_singular_count;
		j["count_boundary"] = boundary_count;
		j["count_non_regular_boundary"] = non_regular_boundary_count;
		j["count_non_regular"] = non_regular_count;
		j["count_undefined"] = undefined_count;
		j["count_multi_singular_boundary"] = multi_singular_boundary_count;

		j["is_simplicial"] = mesh->n_elements() == simplex_count;

		j["peak_memory"] = getPeakRSS() / (1024 * 1024);

		const int actual_dim = problem->is_scalar() ? 1 : mesh->dimension();

		std::vector<double> mmin(actual_dim);
		std::vector<double> mmax(actual_dim);

		for (int d = 0; d < actual_dim; ++d)
		{
			mmin[d] = std::numeric_limits<double>::max();
			mmax[d] = -std::numeric_limits<double>::max();
		}

		for (int i = 0; i < sol.size(); i += actual_dim)
		{
			for (int d = 0; d < actual_dim; ++d)
			{
				mmin[d] = std::min(mmin[d], sol(i + d));
				mmax[d] = std::max(mmax[d], sol(i + d));
			}
		}

		std::vector<double> sol_at_node(actual_dim);

		if (args["output"]["advanced"]["sol_at_node"] >= 0)
		{
			const int node_id = args["output"]["advanced"]["sol_at_node"];

			for (int d = 0; d < actual_dim; ++d)
			{
				sol_at_node[d] = sol(node_id * actual_dim + d);
			}
		}

		j["sol_at_node"] = sol_at_node;
		j["sol_min"] = mmin;
		j["sol_max"] = mmax;

#if defined(POLYFEM_WITH_CPP_THREADS)
		j["num_threads"] = polyfem::get_n_threads();
#elif defined(POLYFEM_WITH_TBB)
		j["num_threads"] = get_n_threads();
#else
		j["num_threads"] = 1;
#endif

		j["formulation"] = formulation();

		logger().info("done");
	}

	void State::export_data()
	{
		if (!mesh)
		{
			logger().error("Load the mesh first!");
			return;
		}
		if (n_bases <= 0)
		{
			logger().error("Build the bases first!");
			return;
		}
		// if (stiffness.rows() <= 0) { logger().error("Assemble the stiffness matrix first!"); return; }
		if (rhs.size() <= 0)
		{
			logger().error("Assemble the rhs first!");
			return;
		}
		if (sol.size() <= 0)
		{
			logger().error("Solve the problem first!");
			return;
		}

		// Export vtu mesh of solution + wire mesh of deformed input
		// + mesh colored with the bases
		const std::string vis_mesh_path = resolve_output_path(args["output"]["paraview"]["file_name"]);
		const std::string nodes_path = resolve_output_path(args["output"]["data"]["nodes"]);
		const std::string solution_path = resolve_output_path(args["output"]["data"]["solution"]);
		const std::string stress_path = resolve_output_path(args["output"]["data"]["stress_mat"]);
		const std::string mises_path = resolve_output_path(args["output"]["data"]["mises"]);
		const bool reorder_output = args["output"]["data"]["advanced"]["reorder_nodes"];

		if (!solution_path.empty())
		{
			std::ofstream out(solution_path);
			out.precision(100);
			out << std::scientific;
			if (reorder_output)
			{
				int problem_dim = (problem->is_scalar() ? 1 : mesh->dimension());
				Eigen::VectorXi reordering(n_bases);
				reordering.setConstant(-1);

				for (int i = 0; i < in_node_to_node.size(); ++i)
				{
					reordering[in_node_to_node[i]] = i;
				}
				Eigen::MatrixXd tmp_sol = unflatten(sol, problem_dim);
				Eigen::MatrixXd tmp(tmp_sol.rows(), tmp_sol.cols());

				for (int i = 0; i < reordering.size(); ++i)
				{
					if (reordering[i] < 0)
						continue;

					tmp.row(reordering[i]) = tmp_sol.row(i);
				}

				for (int i = 0; i < tmp.rows(); ++i)
				{
					for (int j = 0; j < tmp.cols(); ++j)
						out << tmp(i, j) << " ";

					out << std::endl;
				}
			}
			else
				out << sol << std::endl;
			out.close();
		}

		double tend = args.value("tend", 1.0); // default=1
		if (tend <= 0)
			tend = 1;

		if (!vis_mesh_path.empty() && args["time"].is_null())
		{
			save_vtu(vis_mesh_path, tend);
		}
		if (!nodes_path.empty())
		{
			MatrixXd nodes(n_bases, mesh->dimension());
			for (const ElementBases &eb : bases)
			{
				for (const Basis &b : eb.bases)
				{
					// for(const auto &lg : b.global())
					for (size_t ii = 0; ii < b.global().size(); ++ii)
					{
						const auto &lg = b.global()[ii];
						nodes.row(lg.index) = lg.node;
					}
				}
			}
			std::ofstream out(nodes_path);
			out.precision(100);
			out << nodes;
			out.close();
		}
		if (!stress_path.empty())
		{
			Eigen::MatrixXd result;
			Eigen::VectorXd mises;
			compute_stress_at_quadrature_points(sol, result, mises);
			std::ofstream out(stress_path);
			out.precision(20);
			out << result;
		}
		if (!mises_path.empty())
		{
			Eigen::MatrixXd result;
			Eigen::VectorXd mises;
			compute_stress_at_quadrature_points(sol, result, mises);
			std::ofstream out(mises_path);
			out.precision(20);
			out << mises;
		}
	}

	void State::build_vis_mesh(Eigen::MatrixXd &points, Eigen::MatrixXi &tets, Eigen::MatrixXi &el_id, Eigen::MatrixXd &discr)
	{
		if (!mesh)
		{
			logger().error("Load the mesh first!");
			return;
		}
		if (n_bases <= 0)
		{
			logger().error("Build the bases first!");
			return;
		}

		const auto &sampler = ref_element_sampler;

		const auto &current_bases = geom_bases();
		int tet_total_size = 0;
		int pts_total_size = 0;

		const bool boundary_only = args["output"]["advanced"]["vis_boundary_only"];

		Eigen::MatrixXd vis_pts_poly;
		Eigen::MatrixXi vis_faces_poly;

		for (size_t i = 0; i < current_bases.size(); ++i)
		{
			const auto &bs = current_bases[i];

			if (boundary_only && mesh->is_volume() && !mesh->is_boundary_element(i))
				continue;

			if (mesh->is_simplex(i))
			{
				tet_total_size += sampler.simplex_volume().rows();
				pts_total_size += sampler.simplex_points().rows();
			}
			else if (mesh->is_cube(i))
			{
				tet_total_size += sampler.cube_volume().rows();
				pts_total_size += sampler.cube_points().rows();
			}
			else
			{
				if (mesh->is_volume())
				{
					sampler.sample_polyhedron(polys_3d[i].first, polys_3d[i].second, vis_pts_poly, vis_faces_poly);

					tet_total_size += vis_faces_poly.rows();
					pts_total_size += vis_pts_poly.rows();
				}
				else
				{
					sampler.sample_polygon(polys[i], vis_pts_poly, vis_faces_poly);

					tet_total_size += vis_faces_poly.rows();
					pts_total_size += vis_pts_poly.rows();
				}
			}
		}

		points.resize(pts_total_size, mesh->dimension());
		tets.resize(tet_total_size, mesh->is_volume() ? 4 : 3);

		el_id.resize(pts_total_size, 1);
		discr.resize(pts_total_size, 1);

		Eigen::MatrixXd mapped, tmp;
		int tet_index = 0, pts_index = 0;

		for (size_t i = 0; i < current_bases.size(); ++i)
		{
			const auto &bs = current_bases[i];

			if (boundary_only && mesh->is_volume() && !mesh->is_boundary_element(i))
				continue;

			if (mesh->is_simplex(i))
			{
				bs.eval_geom_mapping(sampler.simplex_points(), mapped);

				tets.block(tet_index, 0, sampler.simplex_volume().rows(), tets.cols()) = sampler.simplex_volume().array() + pts_index;
				tet_index += sampler.simplex_volume().rows();

				points.block(pts_index, 0, mapped.rows(), points.cols()) = mapped;
				discr.block(pts_index, 0, mapped.rows(), 1).setConstant(disc_orders(i));
				el_id.block(pts_index, 0, mapped.rows(), 1).setConstant(i);
				pts_index += mapped.rows();
			}
			else if (mesh->is_cube(i))
			{
				bs.eval_geom_mapping(sampler.cube_points(), mapped);

				tets.block(tet_index, 0, sampler.cube_volume().rows(), tets.cols()) = sampler.cube_volume().array() + pts_index;
				tet_index += sampler.cube_volume().rows();

				points.block(pts_index, 0, mapped.rows(), points.cols()) = mapped;
				discr.block(pts_index, 0, mapped.rows(), 1).setConstant(disc_orders(i));
				el_id.block(pts_index, 0, mapped.rows(), 1).setConstant(i);
				pts_index += mapped.rows();
			}
			else
			{
				if (mesh->is_volume())
				{
					sampler.sample_polyhedron(polys_3d[i].first, polys_3d[i].second, vis_pts_poly, vis_faces_poly);
					bs.eval_geom_mapping(vis_pts_poly, mapped);

					tets.block(tet_index, 0, vis_faces_poly.rows(), tets.cols()) = vis_faces_poly.array() + pts_index;
					tet_index += vis_faces_poly.rows();

					points.block(pts_index, 0, mapped.rows(), points.cols()) = mapped;
					discr.block(pts_index, 0, mapped.rows(), 1).setConstant(-1);
					el_id.block(pts_index, 0, mapped.rows(), 1).setConstant(i);
					pts_index += mapped.rows();
				}
				else
				{
					sampler.sample_polygon(polys[i], vis_pts_poly, vis_faces_poly);
					bs.eval_geom_mapping(vis_pts_poly, mapped);

					tets.block(tet_index, 0, vis_faces_poly.rows(), tets.cols()) = vis_faces_poly.array() + pts_index;
					tet_index += vis_faces_poly.rows();

					points.block(pts_index, 0, mapped.rows(), points.cols()) = mapped;
					discr.block(pts_index, 0, mapped.rows(), 1).setConstant(-1);
					el_id.block(pts_index, 0, mapped.rows(), 1).setConstant(i);
					pts_index += mapped.rows();
				}
			}
		}

		assert(pts_index == points.rows());
		assert(tet_index == tets.rows());
	}

	void State::build_high_oder_vis_mesh(Eigen::MatrixXd &points, std::vector<std::vector<int>> &elements, Eigen::MatrixXi &el_id, Eigen::MatrixXd &discr)
	{
		if (!mesh)
		{
			logger().error("Load the mesh first!");
			return;
		}
		if (n_bases <= 0)
		{
			logger().error("Build the bases first!");
			return;
		}
		assert(mesh->is_linear());

		std::vector<RowVectorNd> nodes;
		int pts_total_size = 0;
		elements.resize(bases.size());
		Eigen::MatrixXd ref_pts;

		for (size_t i = 0; i < bases.size(); ++i)
		{
			const auto &bs = bases[i];
			if (mesh->is_volume())
			{
				if (mesh->is_simplex(i))
					autogen::p_nodes_3d(disc_orders(i), ref_pts);
				else if (mesh->is_cube(i))
					autogen::q_nodes_3d(disc_orders(i), ref_pts);
				else
					continue;
			}
			else
			{
				if (mesh->is_simplex(i))
					autogen::p_nodes_2d(disc_orders(i), ref_pts);
				else if (mesh->is_cube(i))
					autogen::q_nodes_2d(disc_orders(i), ref_pts);
				else
					continue;
			}

			pts_total_size += ref_pts.rows();
		}

		points.resize(pts_total_size, mesh->dimension());

		el_id.resize(pts_total_size, 1);
		discr.resize(pts_total_size, 1);

		Eigen::MatrixXd mapped;
		int pts_index = 0;

		std::string error_msg = "";

		for (size_t i = 0; i < bases.size(); ++i)
		{
			const auto &bs = bases[i];
			if (mesh->is_volume())
			{
				if (mesh->is_simplex(i))
					autogen::p_nodes_3d(disc_orders(i), ref_pts);
				else if (mesh->is_cube(i))
					autogen::q_nodes_3d(disc_orders(i), ref_pts);
				else
					continue;
			}
			else
			{
				if (mesh->is_simplex(i))
					autogen::p_nodes_2d(disc_orders(i), ref_pts);
				else if (mesh->is_cube(i))
					autogen::q_nodes_2d(disc_orders(i), ref_pts);
				else
					continue;
			}

			bs.eval_geom_mapping(ref_pts, mapped);

			for (int j = 0; j < mapped.rows(); ++j)
			{
				points.row(pts_index) = mapped.row(j);
				el_id(pts_index) = i;
				discr(pts_index) = disc_orders(i);
				elements[i].push_back(pts_index);

				pts_index++;
			}

			if (mesh->is_simplex(i))
			{
				if (mesh->is_volume())
				{
					const int n_nodes = elements[i].size();
					if (disc_orders(i) >= 3)
					{

						std::swap(elements[i][16], elements[i][17]);
						std::swap(elements[i][17], elements[i][18]);
						std::swap(elements[i][18], elements[i][19]);
					}
					if (disc_orders(i) > 4)
						error_msg = "not implementd!!!"; // TODO: higher than 3
				}
				else
				{
					if (disc_orders(i) == 4)
					{
						const int n_nodes = elements[i].size();
						std::swap(elements[i][n_nodes - 1], elements[i][n_nodes - 2]);
					}
					if (disc_orders(i) > 4)
						error_msg = "not implementd!!!"; // TODO: higher than 3
				}
			}
			else
				error_msg = "not implementd!!!"; // TODO: hexes
		}

		if (!error_msg.empty())
			logger().warn(error_msg);

		assert(pts_index == points.rows());
	}

	void State::save_vtu(const std::string &path, const double t)
	{
		if (!mesh)
		{
			logger().error("Load the mesh first!");
			return;
		}
		if (n_bases <= 0)
		{
			logger().error("Build the bases first!");
			return;
		}
		// if (stiffness.rows() <= 0) { logger().error("Assemble the stiffness matrix first!"); return; }
		if (rhs.size() <= 0)
		{
			logger().error("Assemble the rhs first!");
			// return;
			const int actual_dim = problem->is_scalar() ? 1 : mesh->dimension();
			rhs.setZero(n_bases * actual_dim, 1);
		}
		if (sol.size() <= 0)
		{
			logger().error("Solve the problem first!");
			const int actual_dim = problem->is_scalar() ? 1 : mesh->dimension();
			sol.setZero(n_bases * actual_dim, 1);
			// return;
		}

		const bool export_volume = args["output"]["paraview"]["volume"];
		const bool export_surface = args["output"]["paraview"]["surface"];
		const bool export_wire = args["output"]["paraview"]["wireframe"];
		const bool export_contact_forces = args["output"]["paraview"]["options"]["contact_forces"] && !problem->is_scalar();
		const bool export_friction_forces = args["output"]["paraview"]["options"]["friction_forces"] && !problem->is_scalar();

		const std::filesystem::path fs_path(path);
		const std::string path_stem = fs_path.stem().string();
		const std::string base_path = (fs_path.parent_path() / path_stem).string();

		if (export_volume)
		{
			save_volume(path, t);
		}

		if (export_surface)
		{
			save_surface(base_path + "_surf.vtu");
		}

		if (export_wire)
		{
			save_wire(base_path + "_wire.vtu", t);
		}

		if (!solve_export_to_file)
			return;

		tinyxml2::XMLDocument vtm;
		vtm.InsertEndChild(vtm.NewDeclaration());

		tinyxml2::XMLElement *root = vtm.NewElement("VTKFile");
		vtm.InsertEndChild(root);
		root->SetAttribute("type", "vtkMultiBlockDataSet");
		root->SetAttribute("version", "1.0");

		tinyxml2::XMLElement *multiblock = root->InsertNewChildElement("vtkMultiBlockDataSet");

		if (export_volume)
		{
			tinyxml2::XMLElement *block = multiblock->InsertNewChildElement("Block");
			block->SetAttribute("name", "Volume");
			tinyxml2::XMLElement *dataset = block->InsertNewChildElement("DataSet");
			dataset->SetAttribute("name", "data");
			const std::string tmp(fs_path.filename().string());
			dataset->SetAttribute("file", tmp.c_str());
		}

		if (export_surface)
		{
			tinyxml2::XMLElement *block = multiblock->InsertNewChildElement("Block");
			block->SetAttribute("name", "Surface");

			tinyxml2::XMLElement *dataset = block->InsertNewChildElement("DataSet");
			dataset->SetAttribute("name", "surface");
			dataset->SetAttribute("file", (path_stem + "_surf.vtu").c_str());

			if (export_contact_forces || export_friction_forces)
			{
				tinyxml2::XMLElement *dataset = block->InsertNewChildElement("DataSet");
				dataset->SetAttribute("name", "contact");
				dataset->SetAttribute("file", (path_stem + "_surf_contact.vtu").c_str());
			}
		}

		if (export_wire)
		{
			tinyxml2::XMLElement *block = multiblock->InsertNewChildElement("Block");
			block->SetAttribute("name", "Wireframe");

			tinyxml2::XMLElement *dataset = block->InsertNewChildElement("DataSet");
			dataset->SetAttribute("name", "data");
			dataset->SetAttribute("file", (path_stem + "_wire.vtu").c_str());
		}

		tinyxml2::XMLElement *data_array = root->InsertNewChildElement("FieldData")->InsertNewChildElement("DataArray");
		data_array->SetAttribute("type", "Float32");
		data_array->SetAttribute("Name", "TimeValue");
		data_array->InsertNewText(std::to_string(t).c_str());

		vtm.SaveFile((base_path + ".vtm").c_str());
	}

	void State::save_volume(const std::string &path, const double t)
	{
		Eigen::MatrixXd points;
		Eigen::MatrixXi tets;
		Eigen::MatrixXi el_id;
		Eigen::MatrixXd discr;
		std::vector<std::vector<int>> elements;

		const bool use_sampler = !(mesh->is_linear() && solve_export_to_file && args["output"]["paraview"]["high_order_mesh"]);

		if (use_sampler)
			build_vis_mesh(points, tets, el_id, discr);
		else
			build_high_oder_vis_mesh(points, elements, el_id, discr);

		Eigen::MatrixXd fun, exact_fun, err;
		const bool boundary_only = use_sampler && args["output"]["advanced"]["vis_boundary_only"];
		const bool material_params = args["output"]["paraview"]["options"]["material"];
		const bool topology_params = args["output"]["paraview"]["options"]["topology"];
		const bool body_ids = args["output"]["paraview"]["options"]["body_ids"];
		const bool sol_on_grid = args["output"]["paraview"]["options"]["sol_on_grid"] > 0;
		const bool export_velocity = args["output"]["paraview"]["options"]["velocity"];
		const bool export_acceleration = args["output"]["paraview"]["options"]["acceleration"];

		if (sol_on_grid)
		{
			const int problem_dim = problem->is_scalar() ? 1 : mesh->dimension();
			Eigen::MatrixXd tmp, tmp_grad;
			Eigen::MatrixXd tmp_p, tmp_grad_p;
			Eigen::MatrixXd res(grid_points_to_elements.size(), problem_dim);
			res.setConstant(std::numeric_limits<double>::quiet_NaN());
			Eigen::MatrixXd res_grad(grid_points_to_elements.size(), problem_dim * problem_dim);
			res_grad.setConstant(std::numeric_limits<double>::quiet_NaN());

			Eigen::MatrixXd res_p(grid_points_to_elements.size(), 1);
			res_p.setConstant(std::numeric_limits<double>::quiet_NaN());
			Eigen::MatrixXd res_grad_p(grid_points_to_elements.size(), problem_dim);
			res_grad_p.setConstant(std::numeric_limits<double>::quiet_NaN());

			for (int i = 0; i < grid_points_to_elements.size(); ++i)
			{
				const int el_id = grid_points_to_elements(i);
				if (el_id < 0)
					continue;
				assert(mesh->is_simplex(el_id));
				const Eigen::MatrixXd bc = grid_points_bc.row(i);
				Eigen::MatrixXd pt(1, bc.cols() - 1);
				for (int d = 1; d < bc.cols(); ++d)
					pt(d - 1) = bc(d);
				interpolate_at_local_vals(el_id, pt, tmp, tmp_grad);

				res.row(i) = tmp;
				res_grad.row(i) = tmp_grad;

				if (assembler.is_mixed(formulation()))
				{
					interpolate_at_local_vals(el_id, 1, pressure_bases, pt, pressure, tmp_p, tmp_grad_p);
					res_p.row(i) = tmp_p;
					res_grad_p.row(i) = tmp_grad_p;
				}
			}

			std::ofstream os(path + "_sol.txt");
			os << res;

			std::ofstream osg(path + "_grad.txt");
			osg << res_grad;

			std::ofstream osgg(path + "_grid.txt");
			osgg << grid_points;

			if (assembler.is_mixed(formulation()))
			{
				std::ofstream osp(path + "_p_sol.txt");
				osp << res_p;

				std::ofstream osgp(path + "_p_grad.txt");
				osgp << res_grad_p;
			}
		}

		interpolate_function(points.rows(), sol, fun, use_sampler, boundary_only);

		if (obstacle.n_vertices() > 0)
		{
			fun.conservativeResize(fun.rows() + obstacle.n_vertices(), fun.cols());
			obstacle.update_displacement(t, fun);
		}

		if (problem->has_exact_sol())
		{
			problem->exact(points, t, exact_fun);
			err = (fun - exact_fun).eval().rowwise().norm();

			if (obstacle.n_vertices() > 0)
			{
				exact_fun.conservativeResize(exact_fun.rows() + obstacle.n_vertices(), exact_fun.cols());
				obstacle.update_displacement(t, exact_fun);

				err.conservativeResize(err.rows() + obstacle.n_vertices(), 1);
				err.bottomRows(obstacle.n_vertices()).setZero();
			}
		}

		VTUWriter writer;

		if (solve_export_to_file && fun.cols() != 1 && !mesh->is_volume())
		{
			fun.conservativeResize(fun.rows(), 3);
			fun.col(2).setZero();

			if (problem->has_exact_sol())
			{
				exact_fun.conservativeResize(exact_fun.rows(), 3);
				exact_fun.col(2).setZero();
			}
		}

		if (solve_export_to_file)
			writer.add_field("solution", fun);
		else
			solution_frames.back().solution = fun;

		if (problem->is_time_dependent())
		{
<<<<<<< HEAD
			bool is_time_integrator_valid = solve_data.nl_problem != nullptr && solve_data.nl_problem->time_integrator() != nullptr;
			if (export_velocity)
			{
				Eigen::MatrixXd vel = is_time_integrator_valid
										  ? solve_data.nl_problem->time_integrator()->v_prev()
										  : Eigen::MatrixXd::Zero(sol.rows(), sol.cols());
=======
			bool is_time_integrator_valid = solve_data.time_integrator != nullptr;
			const Eigen::VectorXd zero_tmp = Eigen::VectorXd::Zero(sol.rows());
			if (export_velocity)
			{
				Eigen::VectorXd vel = zero_tmp;
				if (is_time_integrator_valid)
				{
					const auto &tmp_ti = *static_cast<time_integrator::ImplicitTimeIntegrator *>(solve_data.time_integrator.get());
					vel = tmp_ti.v_prev();
				}
>>>>>>> db9b471e

				Eigen::MatrixXd interp_vel;
				interpolate_function(points.rows(), vel, interp_vel, use_sampler, boundary_only);
				if (obstacle.n_vertices() > 0)
				{
					interp_vel.conservativeResize(interp_vel.rows() + obstacle.n_vertices(), interp_vel.cols());
					obstacle.set_zero(interp_vel); // TODO
				}

				if (solve_export_to_file && interp_vel.cols() == 2)
				{
					interp_vel.conservativeResize(interp_vel.rows(), 3);
					interp_vel.col(2).setZero();
				}

				if (solve_export_to_file)
				{
					writer.add_field("velocity", interp_vel);
				}
				// TODO: else save to solution frames
			}

			if (export_acceleration)
			{
<<<<<<< HEAD
				Eigen::MatrixXd acc = is_time_integrator_valid
										  ? solve_data.nl_problem->time_integrator()->a_prev()
										  : Eigen::MatrixXd::Zero(sol.rows(), sol.cols());
=======
				Eigen::VectorXd acc = zero_tmp;
				if (is_time_integrator_valid)
				{
					const auto &tmp_ti = *static_cast<time_integrator::ImplicitTimeIntegrator *>(solve_data.time_integrator.get());
					acc = tmp_ti.a_prev();
				}
>>>>>>> db9b471e

				Eigen::MatrixXd interp_acc;
				interpolate_function(points.rows(), acc, interp_acc, use_sampler, boundary_only);
				if (obstacle.n_vertices() > 0)
				{
					interp_acc.conservativeResize(interp_acc.rows() + obstacle.n_vertices(), interp_acc.cols());
					obstacle.set_zero(interp_acc); // TODO
				}

				if (solve_export_to_file && interp_acc.cols() == 2)
				{
					interp_acc.conservativeResize(interp_acc.rows(), 3);
					interp_acc.col(2).setZero();
				}

				if (solve_export_to_file)
				{
					writer.add_field("acceleration", interp_acc);
				}
				// TODO: else save to solution frames
			}
		}

		// if(problem->is_mixed())
		if (assembler.is_mixed(formulation()))
		{
			Eigen::MatrixXd interp_p;
			interpolate_function(points.rows(), 1, pressure_bases, pressure, interp_p, use_sampler, boundary_only);

			if (obstacle.n_vertices() > 0)
			{
				interp_p.conservativeResize(interp_p.size() + obstacle.n_vertices(), 1);
				interp_p.bottomRows(obstacle.n_vertices()).setZero();
			}

			if (solve_export_to_file)
				writer.add_field("pressure", interp_p);
			else
				solution_frames.back().pressure = interp_p;
		}

		if (obstacle.n_vertices() > 0)
		{
			discr.conservativeResize(discr.size() + obstacle.n_vertices(), 1);
			discr.bottomRows(obstacle.n_vertices()).setZero();
		}

		if (solve_export_to_file)
			writer.add_field("discr", discr);
		if (problem->has_exact_sol())
		{
			if (solve_export_to_file)
			{
				writer.add_field("exact", exact_fun);
				writer.add_field("error", err);
			}
			else
			{
				solution_frames.back().exact = exact_fun;
				solution_frames.back().error = err;
			}
		}

		if (fun.cols() != 1)
		{
			Eigen::MatrixXd vals, tvals;
			compute_scalar_value(points.rows(), sol, vals, use_sampler, boundary_only);

			if (obstacle.n_vertices() > 0)
			{
				vals.conservativeResize(vals.size() + obstacle.n_vertices(), 1);
				vals.bottomRows(obstacle.n_vertices()).setZero();
			}

			if (solve_export_to_file)
				writer.add_field("scalar_value", vals);
			else
				solution_frames.back().scalar_value = vals;

			if (solve_export_to_file && !assembler.is_fluid(formulation()))
			{
				compute_tensor_value(points.rows(), sol, tvals, use_sampler, boundary_only);
				for (int i = 0; i < tvals.cols(); ++i)
				{
					Eigen::MatrixXd tmp = tvals.col(i);
					if (obstacle.n_vertices() > 0)
					{
						tmp.conservativeResize(tmp.size() + obstacle.n_vertices(), 1);
						tmp.bottomRows(obstacle.n_vertices()).setZero();
					}

					const int ii = (i / mesh->dimension()) + 1;
					const int jj = (i % mesh->dimension()) + 1;
					writer.add_field(fmt::format("tensor_value_{:d}{:d}", ii, jj), tmp);
				}
			}

			if (!args["space"]["advanced"]["use_spline"] && !assembler.is_fluid(formulation()))
			{
				average_grad_based_function(points.rows(), sol, vals, tvals, use_sampler, boundary_only);
				if (obstacle.n_vertices() > 0)
				{
					vals.conservativeResize(vals.size() + obstacle.n_vertices(), 1);
					vals.bottomRows(obstacle.n_vertices()).setZero();
				}

				if (solve_export_to_file)
					writer.add_field("scalar_value_avg", vals);
				else
					solution_frames.back().scalar_value_avg = vals;
				// for(int i = 0; i < tvals.cols(); ++i){
				// 	const int ii = (i / mesh->dimension()) + 1;
				// 	const int jj = (i % mesh->dimension()) + 1;
				// 	writer.add_field("tensor_value_avg_" + std::to_string(ii) + std::to_string(jj), tvals.col(i));
				// }
			}
		}

		if (material_params && !assembler.is_fluid(formulation()))
		{
			const LameParameters &params = assembler.lame_params();

			Eigen::MatrixXd lambdas(points.rows(), 1);
			Eigen::MatrixXd mus(points.rows(), 1);
			Eigen::MatrixXd Es(points.rows(), 1);
			Eigen::MatrixXd nus(points.rows(), 1);
			Eigen::MatrixXd rhos(points.rows(), 1);

			Eigen::MatrixXd local_pts;
			Eigen::MatrixXi vis_faces_poly;

			const auto &gbases = geom_bases();

			int index = 0;
			const auto &sampler = ref_element_sampler;
			for (int e = 0; e < int(bases.size()); ++e)
			{
				const ElementBases &gbs = gbases[e];
				const ElementBases &bs = bases[e];

				if (use_sampler)
				{
					if (mesh->is_simplex(e))
						local_pts = sampler.simplex_points();
					else if (mesh->is_cube(e))
						local_pts = sampler.cube_points();
					else
					{
						if (mesh->is_volume())
							sampler.sample_polyhedron(polys_3d[e].first, polys_3d[e].second, local_pts, vis_faces_poly);
						else
							sampler.sample_polygon(polys[e], local_pts, vis_faces_poly);
					}
				}
				else
				{
					if (mesh->is_volume())
					{
						if (mesh->is_simplex(e))
							autogen::p_nodes_3d(disc_orders(e), local_pts);
						else if (mesh->is_cube(e))
							autogen::q_nodes_3d(disc_orders(e), local_pts);
						else
							continue;
					}
					else
					{
						if (mesh->is_simplex(e))
							autogen::p_nodes_2d(disc_orders(e), local_pts);
						else if (mesh->is_cube(e))
							autogen::q_nodes_2d(disc_orders(e), local_pts);
						else
							continue;
					}
				}

				ElementAssemblyValues vals;
				vals.compute(e, mesh->is_volume(), local_pts, bs, gbs);

				for (int j = 0; j < vals.val.rows(); ++j)
				{
					double lambda, mu;

					params.lambda_mu(local_pts.row(j), vals.val.row(j), e, lambda, mu);
					lambdas(index) = lambda;
					mus(index) = mu;

					Es(index) = convert_to_E(mesh->is_volume(), lambda, mu);
					nus(index) = convert_to_nu(mesh->is_volume(), lambda, mu);

					// if (mesh->is_volume())
					// {
					// 	Es(index) = mu * (3.0 * lambda + 2.0 * mu) / (lambda + mu);
					// 	nus(index) = lambda / (2.0 * (lambda + mu));
					// }
					// else
					// {
					// 	Es(index) = 2 * mu * (2.0 * lambda + 2.0 * mu) / (lambda + 2.0 * mu);
					// 	nus(index) = lambda / (lambda + 2.0 * mu);
					// }

					rhos(index) = density(local_pts.row(j), vals.val.row(j), e);

					++index;
				}
			}

			assert(index == points.rows());

			if (obstacle.n_vertices() > 0)
			{
				lambdas.conservativeResize(lambdas.size() + obstacle.n_vertices(), 1);
				lambdas.bottomRows(obstacle.n_vertices()).setZero();

				mus.conservativeResize(mus.size() + obstacle.n_vertices(), 1);
				mus.bottomRows(obstacle.n_vertices()).setZero();

				Es.conservativeResize(Es.size() + obstacle.n_vertices(), 1);
				Es.bottomRows(obstacle.n_vertices()).setZero();

				nus.conservativeResize(nus.size() + obstacle.n_vertices(), 1);
				nus.bottomRows(obstacle.n_vertices()).setZero();

				rhos.conservativeResize(rhos.size() + obstacle.n_vertices(), 1);
				rhos.bottomRows(obstacle.n_vertices()).setZero();
			}

			writer.add_field("lambda", lambdas);
			writer.add_field("mu", mus);
			writer.add_field("E", Es);
			writer.add_field("nu", nus);
			writer.add_field("rho", rhos);
		}

		if (topology_params)
		{
			const LameParameters &params = assembler.lame_params();

			Eigen::MatrixXd rhos(points.rows(), 1);

			Eigen::MatrixXd local_pts;
			Eigen::MatrixXi vis_faces_poly;

			const auto &gbases = iso_parametric() ? bases : geom_bases;

			int index = 0;
			const auto &sampler = ref_element_sampler;
			for (int e = 0; e < int(bases.size()); ++e)
			{
				const ElementBases &gbs = gbases[e];
				const ElementBases &bs = bases[e];

				if (use_sampler)
				{
					if (mesh->is_simplex(e))
						local_pts = sampler.simplex_points();
					else if (mesh->is_cube(e))
						local_pts = sampler.cube_points();
					else
					{
						if (mesh->is_volume())
							sampler.sample_polyhedron(polys_3d[e].first, polys_3d[e].second, local_pts, vis_faces_poly);
						else
							sampler.sample_polygon(polys[e], local_pts, vis_faces_poly);
					}
				}
				else
				{
					if (mesh->is_volume())
					{
						if (mesh->is_simplex(e))
							autogen::p_nodes_3d(disc_orders(e), local_pts);
						else if (mesh->is_cube(e))
							autogen::q_nodes_3d(disc_orders(e), local_pts);
						else
							continue;
					}
					else
					{
						if (mesh->is_simplex(e))
							autogen::p_nodes_2d(disc_orders(e), local_pts);
						else if (mesh->is_cube(e))
							autogen::q_nodes_2d(disc_orders(e), local_pts);
						else
							continue;
					}
				}

				ElementAssemblyValues vals;
				vals.compute(e, mesh->is_volume(), local_pts, bs, gbs);

				for (int j = 0; j < vals.val.rows(); ++j)
				{
					rhos(index) = params.density(e);

					++index;
				}
			}

			assert(index == points.rows());

			if (obstacle.n_vertices() > 0)
			{
				rhos.conservativeResize(rhos.size() + obstacle.n_vertices(), 1);
				rhos.bottomRows(obstacle.n_vertices()).setZero();
			}

			writer.add_field("topology", rhos);
		}

		if (body_ids)
		{

			Eigen::MatrixXd ids(points.rows(), 1);

			for (int i = 0; i < points.rows(); ++i)
			{
				ids(i) = mesh->get_body_id(el_id(i));
			}

			if (obstacle.n_vertices() > 0)
			{
				ids.conservativeResize(ids.size() + obstacle.n_vertices(), 1);
				ids.bottomRows(obstacle.n_vertices()).setZero();
			}

			writer.add_field("body_ids", ids);
		}

		// interpolate_function(pts_index, rhs, fun, boundary_only);
		// writer.add_field("rhs", fun);
		if (solve_export_to_file)
		{
			if (obstacle.n_vertices() > 0)
			{
				const int orig_p = points.rows();
				points.conservativeResize(points.rows() + obstacle.n_vertices(), points.cols());
				points.bottomRows(obstacle.n_vertices()) = obstacle.v();

				if (elements.empty())
				{
					for (int i = 0; i < tets.rows(); ++i)
					{
						elements.emplace_back();
						for (int j = 0; j < tets.cols(); ++j)
							elements.back().push_back(tets(i, j));
					}
				}

				for (int i = 0; i < obstacle.get_face_connectivity().rows(); ++i)
				{
					elements.emplace_back();
					for (int j = 0; j < obstacle.get_face_connectivity().cols(); ++j)
						elements.back().push_back(obstacle.get_face_connectivity()(i, j) + orig_p);
				}

				for (int i = 0; i < obstacle.get_edge_connectivity().rows(); ++i)
				{
					elements.emplace_back();
					for (int j = 0; j < obstacle.get_edge_connectivity().cols(); ++j)
						elements.back().push_back(obstacle.get_edge_connectivity()(i, j) + orig_p);
				}

				for (int i = 0; i < obstacle.get_vertex_connectivity().size(); ++i)
				{
					elements.emplace_back();
					elements.back().push_back(obstacle.get_vertex_connectivity()(i) + orig_p);
				}
			}

			if (elements.empty())
				writer.write_mesh(path, points, tets);
			else
				writer.write_mesh(path, points, elements, true);
		}
		else
		{
			solution_frames.back().name = path;
			solution_frames.back().points = points;
			solution_frames.back().connectivity = tets;
		}
	}

	void State::save_surface(const std::string &export_surface)
	{
		const bool material_params = args["output"]["paraview"]["options"]["material"];
		const bool body_ids = args["output"]["paraview"]["options"]["body_ids"];
		const bool export_contact_forces = args["output"]["paraview"]["options"]["contact_forces"] && !problem->is_scalar();
		const bool export_friction_forces = args["output"]["paraview"]["options"]["friction_forces"] && !problem->is_scalar();

		Eigen::MatrixXd fun, interp_p, discr, vect, b_sidesets;

		Eigen::MatrixXd lsol, lp, lgrad, lpgrad;

		int actual_dim = 1;
		if (!problem->is_scalar())
			actual_dim = mesh->dimension();

		discr.resize(boundary_vis_vertices.rows(), 1);
		fun.resize(boundary_vis_vertices.rows(), actual_dim);
		interp_p.resize(boundary_vis_vertices.rows(), 1);
		vect.resize(boundary_vis_vertices.rows(), mesh->dimension());

		b_sidesets.resize(boundary_vis_vertices.rows(), 1);
		b_sidesets.setZero();

		for (int i = 0; i < boundary_vis_vertices.rows(); ++i)
		{
			const auto s_id = mesh->get_boundary_id(boundary_vis_primitive_ids(i));
			if (s_id > 0)
			{
				b_sidesets(i) = s_id;
			}

			const int el_index = boundary_vis_elements_ids(i);
			interpolate_at_local_vals(el_index, boundary_vis_local_vertices.row(i), sol, lsol, lgrad);
			assert(lsol.size() == actual_dim);
			if (assembler.is_mixed(formulation()))
			{
				interpolate_at_local_vals(el_index, 1, pressure_bases, boundary_vis_local_vertices.row(i), pressure, lp, lpgrad);
				assert(lp.size() == 1);
				interp_p(i) = lp(0);
			}

			discr(i) = disc_orders(el_index);
			for (int j = 0; j < actual_dim; ++j)
			{
				fun(i, j) = lsol(j);
			}

			if (actual_dim == 1)
			{
				assert(lgrad.size() == mesh->dimension());
				for (int j = 0; j < mesh->dimension(); ++j)
				{
					vect(i, j) = lgrad(j);
				}
			}
			else
			{
				assert(lgrad.size() == actual_dim * actual_dim);
				Eigen::MatrixXd tensor_flat;
				const auto &gbases = geom_bases();
				const ElementBases &gbs = gbases[el_index];
				const ElementBases &bs = bases[el_index];
				assembler.compute_tensor_value(formulation(), el_index, bs, gbs, boundary_vis_local_vertices.row(i), sol, tensor_flat);
				assert(tensor_flat.size() == actual_dim * actual_dim);
				Map<Eigen::MatrixXd> tensor(tensor_flat.data(), actual_dim, actual_dim);
				vect.row(i) = boundary_vis_normals.row(i) * tensor;
			}
		}

		if (is_contact_enabled() && (export_contact_forces || export_friction_forces) && solve_export_to_file)
		{
			VTUWriter writer;

			const int problem_dim = mesh->dimension();
			Eigen::MatrixXd displaced = unflatten(sol, problem_dim);

			Eigen::MatrixXd real_vertices = collision_mesh.vertices(displaced);
			writer.add_field("solution", real_vertices);

			displaced += boundary_nodes_pos;
			Eigen::MatrixXd displaced_surface = collision_mesh.vertices(displaced);

			ipc::Constraints constraint_set;
			ipc::construct_constraint_set(
				collision_mesh, displaced_surface, args["contact"]["dhat"], constraint_set,
				/*dmin=*/0, ipc::BroadPhaseMethod::HASH_GRID);

<<<<<<< HEAD
			const double barrier_stiffness = solve_data.nl_problem != nullptr ? solve_data.nl_problem->barrier_stiffness() : 1;
=======
			const double barrier_stiffness = solve_data.contact_form != nullptr ? solve_data.contact_form->barrier_stiffness() : 1;
>>>>>>> db9b471e

			if (export_contact_forces)
			{
				Eigen::MatrixXd forces = -barrier_stiffness * ipc::compute_barrier_potential_gradient(collision_mesh, displaced_surface, constraint_set, args["contact"]["dhat"]);
				// forces = collision_mesh.to_full_dof(forces);
				// assert(forces.size() == sol.size());

				Eigen::MatrixXd forces_reshaped = unflatten(forces, problem_dim);

				assert(forces_reshaped.rows() == real_vertices.rows());
				assert(forces_reshaped.cols() == real_vertices.cols());
				writer.add_field("contact_forces", forces_reshaped);
			}

			if (export_friction_forces)
			{
				Eigen::MatrixXd displaced_surface_prev =
<<<<<<< HEAD
					(solve_data.nl_problem != nullptr)
						? collision_mesh.vertices(solve_data.nl_problem->displaced_prev())
=======
					(solve_data.friction_form != nullptr)
						? solve_data.friction_form->displaced_surface_prev()
>>>>>>> db9b471e
						: displaced_surface;

				ipc::FrictionConstraints friction_constraint_set;
				ipc::construct_friction_constraint_set(
					collision_mesh, displaced_surface, constraint_set,
					args["contact"]["dhat"].get<double>(), barrier_stiffness, args["contact"]["friction_coefficient"].get<double>(),
					friction_constraint_set);

				double dt = 1;
				if (!args["time"].is_null())
					dt = args["time"]["dt"];
				Eigen::MatrixXd forces = -ipc::compute_friction_potential_gradient(
					collision_mesh, displaced_surface_prev, displaced_surface,
					friction_constraint_set, args["contact"]["epsv"].get<double>() * dt);
				// forces = collision_mesh.to_full_dof(forces);
				// assert(forces.size() == sol.size());

				Eigen::MatrixXd forces_reshaped = unflatten(forces, problem_dim);

				assert(forces_reshaped.rows() == real_vertices.rows());
				assert(forces_reshaped.cols() == real_vertices.cols());
				writer.add_field("friction_forces", forces_reshaped);
			}

			assert(collision_mesh.vertices(boundary_nodes_pos).rows() == real_vertices.rows());
			assert(collision_mesh.vertices(boundary_nodes_pos).cols() == real_vertices.cols());

			writer.write_mesh(
				export_surface.substr(0, export_surface.length() - 4) + "_contact.vtu",
				collision_mesh.vertices(boundary_nodes_pos),
				problem_dim == 3 ? collision_mesh.faces() : collision_mesh.edges());
		}

		VTUWriter writer;

		if (solve_export_to_file)
		{

			writer.add_field("normals", boundary_vis_normals);
			writer.add_field("solution", fun);
			if (assembler.is_mixed(formulation()))
				writer.add_field("pressure", interp_p);
			writer.add_field("discr", discr);
			writer.add_field("sidesets", b_sidesets);

			if (actual_dim == 1)
				writer.add_field("solution_grad", vect);
			else
				writer.add_field("traction_force", vect);
		}
		else
		{
			solution_frames.back().solution = fun;
			if (assembler.is_mixed(formulation()))
				solution_frames.back().pressure = interp_p;
		}

		if (material_params)
		{
			const LameParameters &params = assembler.lame_params();

			Eigen::MatrixXd lambdas(boundary_vis_vertices.rows(), 1);
			Eigen::MatrixXd mus(boundary_vis_vertices.rows(), 1);
			Eigen::MatrixXd Es(boundary_vis_vertices.rows(), 1);
			Eigen::MatrixXd nus(boundary_vis_vertices.rows(), 1);
			Eigen::MatrixXd rhos(boundary_vis_vertices.rows(), 1);

			for (int i = 0; i < boundary_vis_vertices.rows(); ++i)
			{
				double lambda, mu;

				params.lambda_mu(boundary_vis_local_vertices.row(i), boundary_vis_vertices.row(i), boundary_vis_elements_ids(i), lambda, mu);
				lambdas(i) = lambda;
				mus(i) = mu;
				if (mesh->is_volume())
				{
					Es(i) = mu * (3.0 * lambda + 2.0 * mu) / (lambda + mu);
					nus(i) = lambda / (2.0 * (lambda + mu));
				}
				else
				{
					Es(i) = 2 * mu * (2.0 * lambda + 2.0 * mu) / (lambda + 2.0 * mu);
					nus(i) = lambda / (lambda + 2.0 * mu);
				}
				rhos(i) = density(boundary_vis_local_vertices.row(i), boundary_vis_vertices.row(i), boundary_vis_elements_ids(i));
			}

			writer.add_field("lambda", lambdas);
			writer.add_field("mu", mus);
			writer.add_field("E", Es);
			writer.add_field("nu", nus);
			writer.add_field("rho", rhos);
		}

		if (body_ids)
		{

			Eigen::MatrixXd ids(boundary_vis_vertices.rows(), 1);

			for (int i = 0; i < boundary_vis_vertices.rows(); ++i)
			{
				ids(i) = mesh->get_body_id(boundary_vis_elements_ids(i));
			}

			writer.add_field("body_ids", ids);
		}
		if (solve_export_to_file)
			writer.write_mesh(export_surface, boundary_vis_vertices, boundary_vis_elements);
		else
		{
			solution_frames.back().name = export_surface;
			solution_frames.back().points = boundary_vis_vertices;
			solution_frames.back().connectivity = boundary_vis_elements;
		}
	}

	void State::save_wire(const std::string &name, const double t)
	{
		if (!solve_export_to_file) // TODO?
			return;
		const auto &sampler = ref_element_sampler;

		const auto &current_bases = geom_bases();
		int seg_total_size = 0;
		int pts_total_size = 0;
		int faces_total_size = 0;

		for (size_t i = 0; i < current_bases.size(); ++i)
		{
			const auto &bs = current_bases[i];

			if (mesh->is_simplex(i))
			{
				pts_total_size += sampler.simplex_points().rows();
				seg_total_size += sampler.simplex_edges().rows();
				faces_total_size += sampler.simplex_faces().rows();
			}
			else if (mesh->is_cube(i))
			{
				pts_total_size += sampler.cube_points().rows();
				seg_total_size += sampler.cube_edges().rows();
			}
			// TODO add edges for poly
		}

		Eigen::MatrixXd points(pts_total_size, mesh->dimension());
		Eigen::MatrixXi edges(seg_total_size, 2);
		Eigen::MatrixXi faces(faces_total_size, 3);
		points.setZero();

		MatrixXd mapped, tmp;
		int seg_index = 0, pts_index = 0, face_index = 0;
		for (size_t i = 0; i < current_bases.size(); ++i)
		{
			const auto &bs = current_bases[i];

			if (mesh->is_simplex(i))
			{
				bs.eval_geom_mapping(sampler.simplex_points(), mapped);
				edges.block(seg_index, 0, sampler.simplex_edges().rows(), edges.cols()) = sampler.simplex_edges().array() + pts_index;
				seg_index += sampler.simplex_edges().rows();

				faces.block(face_index, 0, sampler.simplex_faces().rows(), 3) = sampler.simplex_faces().array() + pts_index;
				face_index += sampler.simplex_faces().rows();

				points.block(pts_index, 0, mapped.rows(), points.cols()) = mapped;
				pts_index += mapped.rows();
			}
			else if (mesh->is_cube(i))
			{
				bs.eval_geom_mapping(sampler.cube_points(), mapped);
				edges.block(seg_index, 0, sampler.cube_edges().rows(), edges.cols()) = sampler.cube_edges().array() + pts_index;
				seg_index += sampler.cube_edges().rows();

				points.block(pts_index, 0, mapped.rows(), points.cols()) = mapped;
				pts_index += mapped.rows();
			}
		}

		assert(pts_index == points.rows());
		assert(face_index == faces.rows());

		if (mesh->is_volume())
		{
			// reverse all faces
			for (long i = 0; i < faces.rows(); ++i)
			{
				const int v0 = faces(i, 0);
				const int v1 = faces(i, 1);
				const int v2 = faces(i, 2);

				int tmpc = faces(i, 2);
				faces(i, 2) = faces(i, 1);
				faces(i, 1) = tmpc;
			}
		}
		else
		{
			Matrix2d mmat;
			for (long i = 0; i < faces.rows(); ++i)
			{
				const int v0 = faces(i, 0);
				const int v1 = faces(i, 1);
				const int v2 = faces(i, 2);

				mmat.row(0) = points.row(v2) - points.row(v0);
				mmat.row(1) = points.row(v1) - points.row(v0);

				if (mmat.determinant() > 0)
				{
					int tmpc = faces(i, 2);
					faces(i, 2) = faces(i, 1);
					faces(i, 1) = tmpc;
				}
			}
		}

		Eigen::MatrixXd fun;
		interpolate_function(pts_index, sol, fun, /*use_sampler*/ true, false);

		Eigen::MatrixXd exact_fun, err;

		if (problem->has_exact_sol())
		{
			problem->exact(points, t, exact_fun);
			err = (fun - exact_fun).eval().rowwise().norm();
		}

		if (fun.cols() != 1 && !mesh->is_volume())
		{
			fun.conservativeResize(fun.rows(), 3);
			fun.col(2).setZero();

			exact_fun.conservativeResize(exact_fun.rows(), 3);
			exact_fun.col(2).setZero();
		}

		if (!mesh->is_volume())
		{
			points.conservativeResize(points.rows(), 3);
			points.col(2).setZero();
		}

		VTUWriter writer;
		writer.add_field("solution", fun);
		if (problem->has_exact_sol())
		{
			writer.add_field("exact", exact_fun);
			writer.add_field("error", err);
		}

		if (fun.cols() != 1)
		{
			Eigen::MatrixXd scalar_val;
			compute_scalar_value(pts_index, sol, scalar_val, /*use_sampler*/ true, false);
			writer.add_field("scalar_value", scalar_val);
		}

		writer.write_mesh(name, points, edges);
	}

	void State::save_pvd(const std::string &name, const std::function<std::string(int)> &vtu_names, int time_steps, double t0, double dt, int skip_frame)
	{
		// https://www.paraview.org/Wiki/ParaView/Data_formats#PVD_File_Format

		tinyxml2::XMLDocument pvd;
		pvd.InsertEndChild(pvd.NewDeclaration());

		tinyxml2::XMLElement *root = pvd.NewElement("VTKFile");
		pvd.InsertEndChild(root);
		root->SetAttribute("type", "Collection");
		root->SetAttribute("version", "0.1");
		root->SetAttribute("byte_order", "LittleEndian");
		root->SetAttribute("compressor", "vtkZLibDataCompressor");

		tinyxml2::XMLElement *collection = root->InsertNewChildElement("Collection");

		for (int i = 0; i <= time_steps; i += skip_frame)
		{
			tinyxml2::XMLElement *dataset = collection->InsertNewChildElement("DataSet");
			dataset->SetAttribute("timestep", fmt::format("{:g}", t0 + i * dt).c_str());
			dataset->SetAttribute("group", "");
			dataset->SetAttribute("part", "0");
			dataset->SetAttribute("file", vtu_names(i).c_str());
		}

		pvd.SaveFile(name.c_str());
	}

	void State::save_subsolve(const int i, const int t)
	{
		if (!args["output"]["advanced"]["save_solve_sequence_debug"].get<bool>())
			return;

		if (!solve_export_to_file)
			solution_frames.emplace_back();

		save_vtu(resolve_output_path(fmt::format("solve_{:d}.vtu", i)), t);
	}

} // namespace polyfem<|MERGE_RESOLUTION|>--- conflicted
+++ resolved
@@ -1315,14 +1315,6 @@
 
 		if (problem->is_time_dependent())
 		{
-<<<<<<< HEAD
-			bool is_time_integrator_valid = solve_data.nl_problem != nullptr && solve_data.nl_problem->time_integrator() != nullptr;
-			if (export_velocity)
-			{
-				Eigen::MatrixXd vel = is_time_integrator_valid
-										  ? solve_data.nl_problem->time_integrator()->v_prev()
-										  : Eigen::MatrixXd::Zero(sol.rows(), sol.cols());
-=======
 			bool is_time_integrator_valid = solve_data.time_integrator != nullptr;
 			const Eigen::VectorXd zero_tmp = Eigen::VectorXd::Zero(sol.rows());
 			if (export_velocity)
@@ -1333,7 +1325,6 @@
 					const auto &tmp_ti = *static_cast<time_integrator::ImplicitTimeIntegrator *>(solve_data.time_integrator.get());
 					vel = tmp_ti.v_prev();
 				}
->>>>>>> db9b471e
 
 				Eigen::MatrixXd interp_vel;
 				interpolate_function(points.rows(), vel, interp_vel, use_sampler, boundary_only);
@@ -1358,18 +1349,12 @@
 
 			if (export_acceleration)
 			{
-<<<<<<< HEAD
-				Eigen::MatrixXd acc = is_time_integrator_valid
-										  ? solve_data.nl_problem->time_integrator()->a_prev()
-										  : Eigen::MatrixXd::Zero(sol.rows(), sol.cols());
-=======
 				Eigen::VectorXd acc = zero_tmp;
 				if (is_time_integrator_valid)
 				{
 					const auto &tmp_ti = *static_cast<time_integrator::ImplicitTimeIntegrator *>(solve_data.time_integrator.get());
 					acc = tmp_ti.a_prev();
 				}
->>>>>>> db9b471e
 
 				Eigen::MatrixXd interp_acc;
 				interpolate_function(points.rows(), acc, interp_acc, use_sampler, boundary_only);
@@ -1613,7 +1598,7 @@
 			Eigen::MatrixXd local_pts;
 			Eigen::MatrixXi vis_faces_poly;
 
-			const auto &gbases = iso_parametric() ? bases : geom_bases;
+			const auto &gbases = geom_bases();
 
 			int index = 0;
 			const auto &sampler = ref_element_sampler;
@@ -1840,11 +1825,7 @@
 				collision_mesh, displaced_surface, args["contact"]["dhat"], constraint_set,
 				/*dmin=*/0, ipc::BroadPhaseMethod::HASH_GRID);
 
-<<<<<<< HEAD
-			const double barrier_stiffness = solve_data.nl_problem != nullptr ? solve_data.nl_problem->barrier_stiffness() : 1;
-=======
 			const double barrier_stiffness = solve_data.contact_form != nullptr ? solve_data.contact_form->barrier_stiffness() : 1;
->>>>>>> db9b471e
 
 			if (export_contact_forces)
 			{
@@ -1862,13 +1843,8 @@
 			if (export_friction_forces)
 			{
 				Eigen::MatrixXd displaced_surface_prev =
-<<<<<<< HEAD
-					(solve_data.nl_problem != nullptr)
-						? collision_mesh.vertices(solve_data.nl_problem->displaced_prev())
-=======
 					(solve_data.friction_form != nullptr)
 						? solve_data.friction_form->displaced_surface_prev()
->>>>>>> db9b471e
 						: displaced_surface;
 
 				ipc::FrictionConstraints friction_constraint_set;

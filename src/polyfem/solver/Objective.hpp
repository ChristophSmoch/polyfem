--- conflicted
+++ resolved
@@ -269,16 +269,12 @@
 	class StrainObjective : public SpatialIntegralObjective
 	{
 	public:
-<<<<<<< HEAD
-		StrainObjective(const State &state, const std::shared_ptr<const Parameter> shape_param, const json &args) : SpatialIntegralObjective(state, shape_param, args) {}
-=======
-		StrainObjective(const State &state, const std::shared_ptr<const ShapeParameter> shape_param, const json &args) : SpatialIntegralObjective(state, shape_param, args)
+		StrainObjective(const State &state, const std::shared_ptr<const Parameter> shape_param, const json &args) : SpatialIntegralObjective(state, shape_param, args)
 		{
 			spatial_integral_type_ = AdjointForm::SpatialIntegralType::VOLUME;
 			auto tmp_ids = args["volume_selection"].get<std::vector<int>>();
 			interested_ids_ = std::set(tmp_ids.begin(), tmp_ids.end());
 		}
->>>>>>> 907938df
 		~StrainObjective() = default;
 
 		IntegrableFunctional get_integral_functional() override;

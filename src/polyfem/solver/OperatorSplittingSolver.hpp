--- conflicted
+++ resolved
@@ -20,9 +20,6 @@
 		class OperatorSplittingSolver
 		{
 		public:
-<<<<<<< HEAD
-			OperatorSplittingSolver();
-=======
 			void initialize_grid(const mesh::Mesh &mesh,
 								 const std::vector<basis::ElementBases> &gbases,
 								 const std::vector<basis::ElementBases> &bases,
@@ -40,7 +37,6 @@
 								   const int shape_, const int n_el_,
 								   const std::vector<mesh::LocalBoundary> &local_boundary,
 								   const std::vector<int> &bnd_nodes);
->>>>>>> 63d29ccd
 
 			OperatorSplittingSolver(const mesh::Mesh &mesh,
 									const int shape, const int n_el,
@@ -61,29 +57,7 @@
 									const double &viscosity_,
 									const std::string &solver_type,
 									const std::string &precond,
-<<<<<<< HEAD
-									const json &params,
-									const std::string &save_path);
-
-		private:
-			void initialize_grid(const mesh::Mesh &mesh,
-								 const std::vector<basis::ElementBases> &gbases,
-								 const std::vector<basis::ElementBases> &bases,
-								 const double &density_dx);
-
-			void initialize_mesh(const mesh::Mesh &mesh,
-								 const int shape, const int n_el,
-								 const std::vector<mesh::LocalBoundary> &local_boundary);
-
-			void initialize_hashtable(const mesh::Mesh &mesh);
-
-			void initialize_solver(const mesh::Mesh &mesh,
-								   const int shape_, const int n_el_,
-								   const std::vector<mesh::LocalBoundary> &local_boundary,
-								   const std::vector<int> &bnd_nodes);
-=======
 									const json &params);
->>>>>>> 63d29ccd
 
 			int handle_boundary_advection(RowVectorNd &pos);
 
@@ -129,33 +103,11 @@
 								const double dt,
 								const int RK = 3);
 
-<<<<<<< HEAD
-			void advection_FLIP(const mesh::Mesh &mesh,
-								const std::vector<basis::ElementBases> &gbases,
-								const std::vector<basis::ElementBases> &bases,
-								Eigen::MatrixXd &sol,
-								const double dt,
-								const Eigen::MatrixXd &local_pts,
-								const int order = 1);
-
-			void advection_PIC(const mesh::Mesh &mesh,
-							   const std::vector<basis::ElementBases> &gbases,
-							   const std::vector<basis::ElementBases> &bases,
-							   Eigen::MatrixXd &sol,
-							   const double dt,
-							   const Eigen::MatrixXd &local_pts,
-							   const int order = 1);
-
-			void solve_diffusion_1st(const StiffnessMatrix &mass,
-									 const std::vector<int> &bnd_nodes,
-									 Eigen::MatrixXd &sol);
-=======
 			void advection_FLIP(const mesh::Mesh &mesh, const std::vector<basis::ElementBases> &gbases, const std::vector<basis::ElementBases> &bases, Eigen::MatrixXd &sol, const double dt, const Eigen::MatrixXd &local_pts, const int order = 1);
 
 			void advection_PIC(const mesh::Mesh &mesh, const std::vector<basis::ElementBases> &gbases, const std::vector<basis::ElementBases> &bases, Eigen::MatrixXd &sol, const double dt, const Eigen::MatrixXd &local_pts, const int order = 1);
 
 			void solve_diffusion_1st(const StiffnessMatrix &mass, const std::vector<int> &bnd_nodes, Eigen::MatrixXd &sol);
->>>>>>> 63d29ccd
 
 			void external_force(const mesh::Mesh &mesh,
 								const assembler::Assembler &assembler,
@@ -167,22 +119,9 @@
 								const std::shared_ptr<assembler::Problem> problem,
 								const double time);
 
-<<<<<<< HEAD
-			void solve_pressure(const StiffnessMatrix &mixed_stiffness,
-								const std::vector<int> &pressure_boundary_nodes,
-								Eigen::MatrixXd &sol,
-								Eigen::MatrixXd &pressure);
-
-			void projection(const StiffnessMatrix &velocity_mass,
-							const StiffnessMatrix &mixed_stiffness,
-							const std::vector<int> &boundary_nodes_,
-							Eigen::MatrixXd &sol,
-							const Eigen::MatrixXd &pressure);
-=======
 			void solve_pressure(const StiffnessMatrix &mixed_stiffness, const std::vector<int> &pressure_boundary_nodes, Eigen::MatrixXd &sol, Eigen::MatrixXd &pressure);
 
 			void projection(const StiffnessMatrix &velocity_mass, const StiffnessMatrix &mixed_stiffness, const std::vector<int> &boundary_nodes_, Eigen::MatrixXd &sol, const Eigen::MatrixXd &pressure);
->>>>>>> 63d29ccd
 
 			void projection(int n_bases,
 							const std::vector<basis::ElementBases> &gbases,
@@ -194,23 +133,6 @@
 
 			void initialize_density(const std::shared_ptr<assembler::Problem> &problem);
 
-<<<<<<< HEAD
-		private:
-			long search_cell(const std::vector<basis::ElementBases> &gbases,
-							 const RowVectorNd &pos,
-							 Eigen::MatrixXd &local_pts);
-
-			bool outside_quad(const std::vector<RowVectorNd> &vert,
-							  const RowVectorNd &pos);
-
-			void compute_gbase_val(const int elem_idx,
-								   const Eigen::MatrixXd &local_pos,
-								   Eigen::MatrixXd &pos);
-
-			void compute_gbase_jacobi(const int elem_idx,
-									  const Eigen::MatrixXd &local_pos,
-									  Eigen::MatrixXd &jacobi);
-=======
 			long search_cell(const std::vector<basis::ElementBases> &gbases, const RowVectorNd &pos, Eigen::MatrixXd &local_pts);
 
 			bool outside_quad(const std::vector<RowVectorNd> &vert, const RowVectorNd &pos);
@@ -218,7 +140,6 @@
 			void compute_gbase_val(const int elem_idx, const Eigen::MatrixXd &local_pos, Eigen::MatrixXd &pos);
 
 			void compute_gbase_jacobi(const int elem_idx, const Eigen::MatrixXd &local_pos, Eigen::MatrixXd &jacobi);
->>>>>>> 63d29ccd
 
 			void calculate_local_pts(const basis::ElementBases &gbase,
 									 const int elem_idx,

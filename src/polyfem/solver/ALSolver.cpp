#include "ALSolver.hpp"

#include <polyfem/utils/Logger.hpp>

namespace polyfem::solver
{
	ALSolver::ALSolver(
		std::shared_ptr<NLSolver> nl_solver,
		std::shared_ptr<BCLagrangianForm> lagr_form,
		std::shared_ptr<BCPenaltyForm> pen_form,
		const double initial_al_weight,
		const double scaling,
		const double max_al_weight,
		const double eta_tol,
		const int max_solver_iter,
		const std::function<void(const Eigen::VectorXd &)> &update_barrier_stiffness)
		: nl_solver(nl_solver),
		  lagr_form(lagr_form),
		  pen_form(pen_form),
		  initial_al_weight(initial_al_weight),
		  scaling(scaling),
		  max_al_weight(max_al_weight),
		  eta_tol(eta_tol),
		  max_solver_iter(max_solver_iter),
		  update_barrier_stiffness(update_barrier_stiffness)
	{
	}

	void ALSolver::solve(NLProblem &nl_problem, Eigen::MatrixXd &sol, bool force_al)
	{
		assert(sol.size() == nl_problem.full_size());

		Eigen::VectorXd tmp_sol = nl_problem.full_to_reduced(sol);
		assert(tmp_sol.size() == nl_problem.reduced_size());

		// --------------------------------------------------------------------

		double al_weight = initial_al_weight;
		int al_steps = 0;
		const int iters = nl_solver->max_iterations();
		nl_solver->max_iterations() = max_solver_iter;

		const StiffnessMatrix &mask = pen_form->mask();
		const double initial_error = (pen_form->target() - sol).transpose() * mask * (pen_form->target() - sol);

		nl_problem.line_search_begin(sol, tmp_sol);

		while (force_al
			   || !std::isfinite(nl_problem.value(tmp_sol))
			   || !nl_problem.is_step_valid(sol, tmp_sol)
			   || !nl_problem.is_step_collision_free(sol, tmp_sol))
		{
			force_al = false;
			nl_problem.line_search_end();

			set_al_weight(nl_problem, sol, al_weight);
			logger().debug("Solving AL Problem with weight {}", al_weight);

			nl_problem.init(sol);
			update_barrier_stiffness(sol);
			tmp_sol = sol;

			try
			{
				nl_solver->minimize(nl_problem, tmp_sol);
			}
			catch (const std::runtime_error &e)
			{
			}

			sol = tmp_sol;
			set_al_weight(nl_problem, sol, -1);
			tmp_sol = nl_problem.full_to_reduced(sol);
			nl_problem.line_search_begin(sol, tmp_sol);

			const double current_error = (pen_form->target() - sol).transpose() * mask * (pen_form->target() - sol);
			const double eta = 1 - sqrt(current_error / initial_error);

<<<<<<< HEAD
			if (al_steps >= max_al_steps)
			{
				log_and_throw_error("Unable to solve AL problem, out of iterations {} (current weight = {}), stopping", max_al_steps, al_weight);
				break;
			}
=======
			logger().debug("Current eta = {}", eta);

			if (eta < eta_tol && al_weight < max_al_weight)
				al_weight *= scaling;
			else
				lagr_form->update_lagrangian(sol, al_weight);
>>>>>>> dd2ae774

			post_subsolve(al_weight);
			++al_steps;
		}
		nl_problem.line_search_end();
		nl_solver->max_iterations() = iters;

		// --------------------------------------------------------------------
		// Perform one final solve with the DBC projected out

		logger().debug("Successfully applied boundary conditions; solving in reduced space:");

		nl_problem.init(sol);
		update_barrier_stiffness(sol);
		try
		{
			nl_solver->minimize(nl_problem, tmp_sol);
		}
		catch (const std::runtime_error &e)
		{
			sol = nl_problem.reduced_to_full(tmp_sol);
			throw e;
		}
		sol = nl_problem.reduced_to_full(tmp_sol);

		post_subsolve(0);
	}

	void ALSolver::set_al_weight(NLProblem &nl_problem, const Eigen::VectorXd &x, const double weight)
	{
		if (pen_form == nullptr || lagr_form == nullptr)
			return;
		if (weight > 0)
		{
			pen_form->enable();
			lagr_form->enable();
			pen_form->set_weight(weight);
			nl_problem.use_full_size();
			nl_problem.set_apply_DBC(x, false);
		}
		else
		{
			pen_form->disable();
			lagr_form->disable();
			nl_problem.use_reduced_size();
			nl_problem.set_apply_DBC(x, true);
		}
	}

} // namespace polyfem::solver<|MERGE_RESOLUTION|>--- conflicted
+++ resolved
@@ -76,20 +76,12 @@
 			const double current_error = (pen_form->target() - sol).transpose() * mask * (pen_form->target() - sol);
 			const double eta = 1 - sqrt(current_error / initial_error);
 
-<<<<<<< HEAD
-			if (al_steps >= max_al_steps)
-			{
-				log_and_throw_error("Unable to solve AL problem, out of iterations {} (current weight = {}), stopping", max_al_steps, al_weight);
-				break;
-			}
-=======
 			logger().debug("Current eta = {}", eta);
 
 			if (eta < eta_tol && al_weight < max_al_weight)
 				al_weight *= scaling;
 			else
 				lagr_form->update_lagrangian(sol, al_weight);
->>>>>>> dd2ae774
 
 			post_subsolve(al_weight);
 			++al_steps;

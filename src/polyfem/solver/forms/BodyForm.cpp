#include "BodyForm.hpp"

#include <polyfem/io/Evaluator.hpp>
#include <polyfem/utils/MaybeParallelFor.hpp>
#include <polyfem/utils/BoundarySampler.hpp>

#include <polyfem/basis/ElementBases.hpp>
#include <polyfem/assembler/AssemblerUtils.hpp>
#include <polyfem/assembler/AssemblyValsCache.hpp>

#include <polyfem/solver/AdjointTools.hpp>

#include <polyfem/utils/Logger.hpp>

namespace polyfem::solver
{
	namespace
	{
		class LocalThreadVecStorage
		{
		public:
			Eigen::MatrixXd vec;
			assembler::ElementAssemblyValues vals, gvals;
			QuadratureVector da;

			LocalThreadVecStorage(const int size)
			{
				vec.resize(size, 1);
				vec.setZero();
			}
		};
	} // namespace
	BodyForm::BodyForm(const int ndof,
					   const int n_pressure_bases,
					   const std::vector<int> &boundary_nodes,
					   const std::vector<mesh::LocalBoundary> &local_boundary,
					   const std::vector<mesh::LocalBoundary> &local_neumann_boundary,
					   const int n_boundary_samples,
					   const Eigen::MatrixXd &rhs,
					   const assembler::RhsAssembler &rhs_assembler,
					   const assembler::Density &density,
					   const bool apply_DBC,
					   const bool is_formulation_mixed,
					   const bool is_time_dependent)
		: ndof_(ndof),
		  n_pressure_bases_(n_pressure_bases),
		  boundary_nodes_(boundary_nodes),
		  local_boundary_(local_boundary),
		  local_neumann_boundary_(local_neumann_boundary),
		  n_boundary_samples_(n_boundary_samples),
		  rhs_(rhs),
		  rhs_assembler_(rhs_assembler),
		  density_(density),
		  apply_DBC_(apply_DBC),
		  is_formulation_mixed_(is_formulation_mixed)
	{
		t_ = 0;
		if (!is_time_dependent)
			update_current_rhs(Eigen::VectorXd());
	}

	double BodyForm::value_unweighted(const Eigen::VectorXd &x) const
	{
		return rhs_assembler_.compute_energy(x, local_neumann_boundary_, density_, n_boundary_samples_, t_);
	}

	void BodyForm::first_derivative_unweighted(const Eigen::VectorXd &, Eigen::VectorXd &gradv) const
	{
		// REMEMBER -!!!!!
		gradv = -current_rhs_;
	}

	void BodyForm::update_quantities(const double t, const Eigen::VectorXd &x)
	{
		this->t_ = t;
		update_current_rhs(x);
	}

	void BodyForm::update_current_rhs(const Eigen::VectorXd &x)
	{
		rhs_assembler_.compute_energy_grad(
			local_boundary_, boundary_nodes_, density_,
			n_boundary_samples_, local_neumann_boundary_,
			rhs_, t_, current_rhs_);

		if (is_formulation_mixed_ && current_rhs_.size() < ndof_)
		{
			current_rhs_.conservativeResize(
				current_rhs_.rows() + n_pressure_bases_, current_rhs_.cols());
			current_rhs_.bottomRows(n_pressure_bases_).setZero();
		}

		// Apply Neumann boundary conditions
		rhs_assembler_.set_bc(
			std::vector<mesh::LocalBoundary>(), std::vector<int>(),
			n_boundary_samples_, local_neumann_boundary_,
			current_rhs_, x, t_);

		// Apply Dirichlet boundary conditions
		if (apply_DBC_)
			rhs_assembler_.set_bc(
				local_boundary_, boundary_nodes_,
				n_boundary_samples_, std::vector<mesh::LocalBoundary>(),
				current_rhs_, x, t_);
	}

	void BodyForm::force_shape_derivative(const int n_verts, const Eigen::MatrixXd &x, const Eigen::MatrixXd &adjoint, Eigen::VectorXd &term)
	{
		const auto &bases = rhs_assembler_.bases();
		const auto &gbases = rhs_assembler_.gbases();
		const int dim = rhs_assembler_.mesh().dimension();
		const int actual_dim = rhs_assembler_.problem().is_scalar() ? 1 : dim;

		const int n_elements = int(bases.size());
		term.setZero(n_verts * dim, 1);

		auto storage = utils::create_thread_storage(LocalThreadVecStorage(term.size()));

		utils::maybe_parallel_for(n_elements, [&](int start, int end, int thread_id) {
			LocalThreadVecStorage &local_storage = utils::get_local_thread_storage(storage, thread_id);

			for (int e = start; e < end; ++e)
			{
				assembler::ElementAssemblyValues &vals = local_storage.vals;
				rhs_assembler_.ass_vals_cache().compute(e, rhs_assembler_.mesh().is_volume(), bases[e], gbases[e], vals);
				assembler::ElementAssemblyValues &gvals = local_storage.gvals;
				gvals.compute(e, rhs_assembler_.mesh().is_volume(), vals.quadrature.points, gbases[e], gbases[e]);

				const quadrature::Quadrature &quadrature = vals.quadrature;
				local_storage.da = vals.det.array() * quadrature.weights.array();

				Eigen::MatrixXd p, grad_p;
				io::Evaluator::interpolate_at_local_vals(e, dim, actual_dim, vals, adjoint, p, grad_p);

				Eigen::MatrixXd rhs_function;
				rhs_assembler_.problem().rhs(rhs_assembler_.assembler(), rhs_assembler_.formulation(), vals.val, 0, rhs_function);
				rhs_function *= -1;
				for (int q = 0; q < vals.val.rows(); q++)
				{
					const double rho = density_(quadrature.points.row(q), vals.val.row(q), e);
					rhs_function.row(q) *= rho;
				}

				for (int q = 0; q < local_storage.da.size(); ++q)
				{
					const double value = p.row(q).dot(rhs_function.row(q)) * local_storage.da(q);
					for (auto &v : gvals.basis_values)
					{
						local_storage.vec.block(v.global[0].index * dim, 0, dim, 1) += value * v.grad_t_m.row(q).transpose();
					}
				}
			}
		});

<<<<<<< HEAD
		Eigen::MatrixXd adjoint_zero_dirichlet = adjoint;
		adjoint_zero_dirichlet(boundary_nodes_, Eigen::all).setZero();
=======
		// Zero entries in p that correspond to nodes lying between dirichlet and neumann surfaces
		// DO NOT PARALLELIZE since they both write to the same location
		Eigen::MatrixXd adjoint_zeroed = adjoint;
		{
			assembler::ElementAssemblyValues vals;
			Eigen::MatrixXd uv, points, normal;
			Eigen::VectorXd weights;
			for (const auto &lb : local_neumann_boundary_)
			{
				const int e = lb.element_id();
				for (int i = 0; i < lb.size(); ++i)
				{
					utils::BoundarySampler::boundary_quadrature(lb, n_boundary_samples_, rhs_assembler_.mesh(), i, false, uv, points, normal, weights);
					vals.compute(e, rhs_assembler_.mesh().is_volume(), points, bases[e], gbases[e]);
					const auto nodes = bases[e].local_nodes_for_primitive(lb.global_primitive_id(i), rhs_assembler_.mesh());
					for (long n = 0; n < nodes.size(); ++n)
					{
						const AssemblyValues &v = vals.basis_values[nodes(n)];
						for (int d = 0; d < dim; ++d)
						{
							assert(v.global.size() == 1);
							const int g_index = v.global[0].index * dim + d;
							const bool is_also_dirichlet = std::find(boundary_nodes_.begin(), boundary_nodes_.end(), g_index) != boundary_nodes_.end();
							if (is_also_dirichlet)
								adjoint_zeroed(g_index) = 0;
						}
					}
				}
			}
		}

>>>>>>> 25d8df2b
		utils::maybe_parallel_for(local_neumann_boundary_.size(), [&](int start, int end, int thread_id) {
			LocalThreadVecStorage &local_storage = utils::get_local_thread_storage(storage, thread_id);

			Eigen::MatrixXd uv, points, normal;
			Eigen::VectorXd weights;
			Eigen::VectorXi global_primitive_ids;
			assembler::ElementAssemblyValues vals;

			for (int lb_id = start; lb_id < end; ++lb_id)
			{
				const auto &lb = local_neumann_boundary_[lb_id];
				const int e = lb.element_id();

				for (int i = 0; i < lb.size(); i++)
				{
					const int global_primitive_id = lb.global_primitive_id(i);
<<<<<<< HEAD

					utils::BoundarySampler::boundary_quadrature(lb, n_boundary_samples_, rhs_assembler_.mesh(), i, false, uv, points, normals, weights);
					global_primitive_ids.setConstant(points.rows(), 1, global_primitive_id);

					vals.compute(e, rhs_assembler_.mesh().is_volume(), points, gbases[e], gbases[e]);

					for (int n = 0; n < vals.jac_it.size(); ++n)
					{
						Eigen::MatrixXd ppp(1, dim);
						ppp = vals.val.row(n);
						Eigen::MatrixXd trafo = vals.jac_it[n];

						if (actual_dim == dim)
						{
							Eigen::MatrixXd deform_mat(dim, dim);
							deform_mat.setZero();
							for (const auto &b : vals.basis_values)
							{
								for (const auto &g : b.global)
								{
									for (int d = 0; d < dim; ++d)
									{
										deform_mat.col(d) += x(g.index * dim + d) * b.grad_t_m.row(n);

										ppp(d) += x(g.index * dim + d) * b.val(n);
									}
								}
							}

							trafo += deform_mat;
						}
						normals.row(n) = normals.row(n) * trafo;
=======

					utils::BoundarySampler::boundary_quadrature(lb, n_boundary_samples_, rhs_assembler_.mesh(), i, false, uv, points, normal, weights);

					vals.compute(e, rhs_assembler_.mesh().is_volume(), points, gbases[e], gbases[e]);

					Eigen::MatrixXi global_ids(vals.val.rows(), 1);
					for (int g = 0; g < vals.val.rows(); ++g)
						global_ids(g) = global_primitive_id;

					assert(normal.rows() == 1);
					Eigen::MatrixXd normals(vals.val.rows(), normal.cols());
					// assuming linear geometry
					for (int n = 0; n < vals.val.rows(); ++n)
					{
						normals.row(n) = normal * vals.jac_it[n];
>>>>>>> 25d8df2b
						normals.row(n).normalize();
					}

					Eigen::MatrixXd neumann_val;
<<<<<<< HEAD
					rhs_assembler_.problem().neumann_bc(rhs_assembler_.mesh(), global_primitive_ids, uv, vals.val, normals, 0, neumann_val);

					Eigen::MatrixXd p, grad_p;
					io::Evaluator::interpolate_at_local_vals(e, dim, actual_dim, vals, adjoint_zero_dirichlet, p, grad_p);
=======
					rhs_assembler_.problem().neumann_bc(rhs_assembler_.mesh(), global_ids, uv, vals.val, normals, 0, neumann_val);

					Eigen::MatrixXd p, grad_p;
					io::Evaluator::interpolate_at_local_vals(e, dim, actual_dim, vals, adjoint_zeroed, p, grad_p);
>>>>>>> 25d8df2b

					const auto nodes = gbases[e].local_nodes_for_primitive(global_primitive_id, rhs_assembler_.mesh());

					if (nodes.size() != dim)
						log_and_throw_error("Only linear geometry is supported in shape derivative!");

					Eigen::VectorXd value = (p.array() * neumann_val.array()).rowwise().sum() * weights.array();
					Eigen::VectorXd pressure_value = (p.array() * vals.val.array()).rowwise().sum() * weights.array();

					for (long n = 0; n < nodes.size(); ++n)
					{
						const assembler::AssemblyValues &v = vals.basis_values[nodes(n)];

<<<<<<< HEAD
						Eigen::VectorXd grad_bc;
=======
						Eigen::VectorXd value = (p.array() * neumann_val.array()).rowwise().sum() * weights.array();

						Eigen::VectorXd pressure_value = (p.array() * vals.val.array()).rowwise().sum() * weights.array();

						Eigen::VectorXd grad_pressure_bc;
						Eigen::MatrixXd velocity_div_mat;
>>>>>>> 25d8df2b
						{
							double pressure_bc = neumann_val.row(0).norm();
							if (rhs_assembler_.mesh().is_volume())
							{
<<<<<<< HEAD
								Eigen::Vector3d v1 = gbases[e].bases[nodes(0)].global()[0].node;
								Eigen::Vector3d v2 = gbases[e].bases[nodes(1)].global()[0].node;
								Eigen::Vector3d v3 = gbases[e].bases[nodes(2)].global()[0].node;
								grad_bc.setZero(3);
							}
							else
							{
								Eigen::Vector2d v1 = gbases[e].bases[nodes(0)].global()[0].node;
								Eigen::Vector2d v2 = gbases[e].bases[nodes(1)].global()[0].node;
								grad_bc.setZero(2);

								grad_bc(0) += -neumann_val(0, 0) * ((v1(0) - v2(0)) / (v1 - v2).squaredNorm());
								grad_bc(0) += -neumann_val(0, 0) * ((v1(1) - v2(1)) / (v1 - v2).squaredNorm());
								grad_bc(0) += -1 / ((v1 - v2).norm());
								grad_bc(1) += -neumann_val(0, 1) * ((v1(0) - v2(0)) / (v1 - v2).squaredNorm());
								grad_bc(1) += -neumann_val(0, 1) * ((v1(1) - v2(1)) / (v1 - v2).squaredNorm());
								grad_bc(1) += 1 / ((v1 - v2).norm());
								if (n == 1)
									grad_bc *= -1;
							}
						}

						// integrate j * div(gbases) over the whole boundary
						for (int d = 0; d < dim; d++)
						{
							double velocity_div = 0;
							if (rhs_assembler_.mesh().is_volume())
							{
								Eigen::Vector3d dr_du = gbases[e].bases[nodes(1)].global()[0].node - gbases[e].bases[nodes(0)].global()[0].node;
								Eigen::Vector3d dr_dv = gbases[e].bases[nodes(2)].global()[0].node - gbases[e].bases[nodes(0)].global()[0].node;

								// compute dtheta
								Eigen::Vector3d dtheta_du, dtheta_dv;
								dtheta_du.setZero();
								dtheta_dv.setZero();
								if (0 == n)
								{
									dtheta_du(d) = -1;
									dtheta_dv(d) = -1;
								}
								else if (1 == n)
									dtheta_du(d) = 1;
								else if (2 == n)
									dtheta_dv(d) = 1;
=======
								Eigen::MatrixXd V(3, 3);
								V.row(0) = gbases[e].bases[nodes(0)].global()[0].node;
								V.row(1) = gbases[e].bases[nodes(1)].global()[0].node;
								V.row(2) = gbases[e].bases[nodes(2)].global()[0].node;
								auto grad = AdjointTools::face_normal_gradient(V);
								if (n == 0)
									grad_pressure_bc = grad.block(0, 0, 3, 3).rowwise().sum();
								else if (n == 1)
									grad_pressure_bc = grad.block(0, 3, 3, 3).rowwise().sum();
								else if (n == 2)
									grad_pressure_bc = grad.block(0, 6, 3, 3).rowwise().sum();
>>>>>>> 25d8df2b
								else
									assert(false);

								velocity_div_mat = AdjointTools::face_velocity_divergence(V);
							}
							else
							{
								Eigen::MatrixXd V(2, 2);
								V.row(0) = gbases[e].bases[nodes(0)].global()[0].node;
								V.row(1) = gbases[e].bases[nodes(1)].global()[0].node;

								auto grad = AdjointTools::edge_normal_gradient(V);
								if (n == 0)
									grad_pressure_bc = grad.block(0, 0, 2, 2).rowwise().sum();
								else if (n == 1)
									grad_pressure_bc = grad.block(0, 2, 2, 2).rowwise().sum();
								else
									assert(false);

								velocity_div_mat = AdjointTools::edge_velocity_divergence(V);
							}
							grad_pressure_bc *= pressure_bc;
						}

						// integrate j * div(gbases) over the whole boundary
						for (int d = 0; d < dim; d++)
						{
							assert(v.global.size() == 1);
							const int g_index = v.global[0].index * dim + d;
<<<<<<< HEAD
							local_storage.vec(g_index) += value.sum() * velocity_div;
							// local_storage.vec(g_index) += grad_bc(d) * pressure_value.sum();
=======
							const bool is_neumann = std::find(boundary_nodes_.begin(), boundary_nodes_.end(), g_index) == boundary_nodes_.end();
							if (is_neumann)
							{
								local_storage.vec(g_index) += value.sum() * velocity_div_mat(n, d);
								const bool is_pressure = rhs_assembler_.problem().is_boundary_pressure(rhs_assembler_.mesh().get_boundary_id(global_primitive_id));
								if (is_pressure)
									local_storage.vec(g_index) += grad_pressure_bc(d) * pressure_value.sum();
							}
>>>>>>> 25d8df2b
						}
					}
				}
			}
		});

		for (const LocalThreadVecStorage &local_storage : storage)
			term += local_storage.vec;
	}
} // namespace polyfem::solver<|MERGE_RESOLUTION|>--- conflicted
+++ resolved
@@ -152,48 +152,17 @@
 			}
 		});
 
-<<<<<<< HEAD
-		Eigen::MatrixXd adjoint_zero_dirichlet = adjoint;
-		adjoint_zero_dirichlet(boundary_nodes_, Eigen::all).setZero();
-=======
 		// Zero entries in p that correspond to nodes lying between dirichlet and neumann surfaces
 		// DO NOT PARALLELIZE since they both write to the same location
 		Eigen::MatrixXd adjoint_zeroed = adjoint;
-		{
-			assembler::ElementAssemblyValues vals;
-			Eigen::MatrixXd uv, points, normal;
-			Eigen::VectorXd weights;
-			for (const auto &lb : local_neumann_boundary_)
-			{
-				const int e = lb.element_id();
-				for (int i = 0; i < lb.size(); ++i)
-				{
-					utils::BoundarySampler::boundary_quadrature(lb, n_boundary_samples_, rhs_assembler_.mesh(), i, false, uv, points, normal, weights);
-					vals.compute(e, rhs_assembler_.mesh().is_volume(), points, bases[e], gbases[e]);
-					const auto nodes = bases[e].local_nodes_for_primitive(lb.global_primitive_id(i), rhs_assembler_.mesh());
-					for (long n = 0; n < nodes.size(); ++n)
-					{
-						const AssemblyValues &v = vals.basis_values[nodes(n)];
-						for (int d = 0; d < dim; ++d)
-						{
-							assert(v.global.size() == 1);
-							const int g_index = v.global[0].index * dim + d;
-							const bool is_also_dirichlet = std::find(boundary_nodes_.begin(), boundary_nodes_.end(), g_index) != boundary_nodes_.end();
-							if (is_also_dirichlet)
-								adjoint_zeroed(g_index) = 0;
-						}
-					}
-				}
-			}
-		}
-
->>>>>>> 25d8df2b
+		adjoint_zeroed(boundary_nodes_, Eigen::all).setZero();
+
 		utils::maybe_parallel_for(local_neumann_boundary_.size(), [&](int start, int end, int thread_id) {
 			LocalThreadVecStorage &local_storage = utils::get_local_thread_storage(storage, thread_id);
 
-			Eigen::MatrixXd uv, points, normal;
+			Eigen::MatrixXd uv, points, normals;
 			Eigen::VectorXd weights;
-			Eigen::VectorXi global_primitive_ids;
+			Eigen::VectorXi global_ids;
 			assembler::ElementAssemblyValues vals;
 
 			for (int lb_id = start; lb_id < end; ++lb_id)
@@ -204,10 +173,9 @@
 				for (int i = 0; i < lb.size(); i++)
 				{
 					const int global_primitive_id = lb.global_primitive_id(i);
-<<<<<<< HEAD
 
 					utils::BoundarySampler::boundary_quadrature(lb, n_boundary_samples_, rhs_assembler_.mesh(), i, false, uv, points, normals, weights);
-					global_primitive_ids.setConstant(points.rows(), 1, global_primitive_id);
+					global_ids.setConstant(points.rows(), 1, global_primitive_id);
 
 					vals.compute(e, rhs_assembler_.mesh().is_volume(), points, gbases[e], gbases[e]);
 
@@ -237,38 +205,14 @@
 							trafo += deform_mat;
 						}
 						normals.row(n) = normals.row(n) * trafo;
-=======
-
-					utils::BoundarySampler::boundary_quadrature(lb, n_boundary_samples_, rhs_assembler_.mesh(), i, false, uv, points, normal, weights);
-
-					vals.compute(e, rhs_assembler_.mesh().is_volume(), points, gbases[e], gbases[e]);
-
-					Eigen::MatrixXi global_ids(vals.val.rows(), 1);
-					for (int g = 0; g < vals.val.rows(); ++g)
-						global_ids(g) = global_primitive_id;
-
-					assert(normal.rows() == 1);
-					Eigen::MatrixXd normals(vals.val.rows(), normal.cols());
-					// assuming linear geometry
-					for (int n = 0; n < vals.val.rows(); ++n)
-					{
-						normals.row(n) = normal * vals.jac_it[n];
->>>>>>> 25d8df2b
 						normals.row(n).normalize();
 					}
 
 					Eigen::MatrixXd neumann_val;
-<<<<<<< HEAD
-					rhs_assembler_.problem().neumann_bc(rhs_assembler_.mesh(), global_primitive_ids, uv, vals.val, normals, 0, neumann_val);
-
-					Eigen::MatrixXd p, grad_p;
-					io::Evaluator::interpolate_at_local_vals(e, dim, actual_dim, vals, adjoint_zero_dirichlet, p, grad_p);
-=======
 					rhs_assembler_.problem().neumann_bc(rhs_assembler_.mesh(), global_ids, uv, vals.val, normals, 0, neumann_val);
 
 					Eigen::MatrixXd p, grad_p;
 					io::Evaluator::interpolate_at_local_vals(e, dim, actual_dim, vals, adjoint_zeroed, p, grad_p);
->>>>>>> 25d8df2b
 
 					const auto nodes = gbases[e].local_nodes_for_primitive(global_primitive_id, rhs_assembler_.mesh());
 
@@ -282,66 +226,12 @@
 					{
 						const assembler::AssemblyValues &v = vals.basis_values[nodes(n)];
 
-<<<<<<< HEAD
-						Eigen::VectorXd grad_bc;
-=======
-						Eigen::VectorXd value = (p.array() * neumann_val.array()).rowwise().sum() * weights.array();
-
-						Eigen::VectorXd pressure_value = (p.array() * vals.val.array()).rowwise().sum() * weights.array();
-
 						Eigen::VectorXd grad_pressure_bc;
 						Eigen::MatrixXd velocity_div_mat;
->>>>>>> 25d8df2b
 						{
 							double pressure_bc = neumann_val.row(0).norm();
 							if (rhs_assembler_.mesh().is_volume())
 							{
-<<<<<<< HEAD
-								Eigen::Vector3d v1 = gbases[e].bases[nodes(0)].global()[0].node;
-								Eigen::Vector3d v2 = gbases[e].bases[nodes(1)].global()[0].node;
-								Eigen::Vector3d v3 = gbases[e].bases[nodes(2)].global()[0].node;
-								grad_bc.setZero(3);
-							}
-							else
-							{
-								Eigen::Vector2d v1 = gbases[e].bases[nodes(0)].global()[0].node;
-								Eigen::Vector2d v2 = gbases[e].bases[nodes(1)].global()[0].node;
-								grad_bc.setZero(2);
-
-								grad_bc(0) += -neumann_val(0, 0) * ((v1(0) - v2(0)) / (v1 - v2).squaredNorm());
-								grad_bc(0) += -neumann_val(0, 0) * ((v1(1) - v2(1)) / (v1 - v2).squaredNorm());
-								grad_bc(0) += -1 / ((v1 - v2).norm());
-								grad_bc(1) += -neumann_val(0, 1) * ((v1(0) - v2(0)) / (v1 - v2).squaredNorm());
-								grad_bc(1) += -neumann_val(0, 1) * ((v1(1) - v2(1)) / (v1 - v2).squaredNorm());
-								grad_bc(1) += 1 / ((v1 - v2).norm());
-								if (n == 1)
-									grad_bc *= -1;
-							}
-						}
-
-						// integrate j * div(gbases) over the whole boundary
-						for (int d = 0; d < dim; d++)
-						{
-							double velocity_div = 0;
-							if (rhs_assembler_.mesh().is_volume())
-							{
-								Eigen::Vector3d dr_du = gbases[e].bases[nodes(1)].global()[0].node - gbases[e].bases[nodes(0)].global()[0].node;
-								Eigen::Vector3d dr_dv = gbases[e].bases[nodes(2)].global()[0].node - gbases[e].bases[nodes(0)].global()[0].node;
-
-								// compute dtheta
-								Eigen::Vector3d dtheta_du, dtheta_dv;
-								dtheta_du.setZero();
-								dtheta_dv.setZero();
-								if (0 == n)
-								{
-									dtheta_du(d) = -1;
-									dtheta_dv(d) = -1;
-								}
-								else if (1 == n)
-									dtheta_du(d) = 1;
-								else if (2 == n)
-									dtheta_dv(d) = 1;
-=======
 								Eigen::MatrixXd V(3, 3);
 								V.row(0) = gbases[e].bases[nodes(0)].global()[0].node;
 								V.row(1) = gbases[e].bases[nodes(1)].global()[0].node;
@@ -353,7 +243,6 @@
 									grad_pressure_bc = grad.block(0, 3, 3, 3).rowwise().sum();
 								else if (n == 2)
 									grad_pressure_bc = grad.block(0, 6, 3, 3).rowwise().sum();
->>>>>>> 25d8df2b
 								else
 									assert(false);
 
@@ -383,19 +272,10 @@
 						{
 							assert(v.global.size() == 1);
 							const int g_index = v.global[0].index * dim + d;
-<<<<<<< HEAD
-							local_storage.vec(g_index) += value.sum() * velocity_div;
-							// local_storage.vec(g_index) += grad_bc(d) * pressure_value.sum();
-=======
-							const bool is_neumann = std::find(boundary_nodes_.begin(), boundary_nodes_.end(), g_index) == boundary_nodes_.end();
-							if (is_neumann)
-							{
-								local_storage.vec(g_index) += value.sum() * velocity_div_mat(n, d);
-								const bool is_pressure = rhs_assembler_.problem().is_boundary_pressure(rhs_assembler_.mesh().get_boundary_id(global_primitive_id));
-								if (is_pressure)
-									local_storage.vec(g_index) += grad_pressure_bc(d) * pressure_value.sum();
-							}
->>>>>>> 25d8df2b
+							local_storage.vec(g_index) += value.sum() * velocity_div_mat(n, d);
+							const bool is_pressure = rhs_assembler_.problem().is_boundary_pressure(rhs_assembler_.mesh().get_boundary_id(global_primitive_id));
+							if (is_pressure)
+								local_storage.vec(g_index) += grad_pressure_bc(d) * pressure_value.sum();
 						}
 					}
 				}

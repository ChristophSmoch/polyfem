--- conflicted
+++ resolved
@@ -299,11 +299,7 @@
 	}
 	Eigen::VectorXd InitialConditionVariableToSimulation::inverse_eval()
 	{
-<<<<<<< HEAD
-		log_and_throw_adjoint_error("Not implemented!");
-		return Eigen::VectorXd();
-=======
-		auto& state = *states_[0];
+		auto &state = *states_[0];
 		Eigen::MatrixXd sol, vel;
 		state.initial_solution(sol);
 		state.initial_velocity(vel);
@@ -311,7 +307,6 @@
 		Eigen::VectorXd x(sol.size() + vel.size());
 		x << sol, vel;
 		return x;
->>>>>>> a2f0bd9e
 	}
 
 	void DirichletVariableToSimulation::update_state(const Eigen::VectorXd &state_variable, const Eigen::VectorXi &indices)

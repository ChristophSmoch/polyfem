#include "ContactForm.hpp"

#include <polyfem/solver/NLProblem.hpp>
#include <polyfem/solver/forms/FrictionForm.hpp>
#include <polyfem/utils/Types.hpp>
#include <polyfem/utils/Timer.hpp>
#include <polyfem/utils/Logger.hpp>
#include <polyfem/utils/MatrixUtils.hpp>
#include <polyfem/utils/MaybeParallelFor.hpp>

#include <polyfem/io/OBJWriter.hpp>

#include <ipc/barrier/adaptive_stiffness.hpp>
#include <ipc/utils/world_bbox_diagonal_length.hpp>

#include <igl/writePLY.h>

namespace polyfem::solver
{
	ContactForm::ContactForm(const ipc::CollisionMesh &collision_mesh,
							 const double dhat,
							 const double avg_mass,
							 const bool use_convergent_formulation,
							 const bool use_adaptive_barrier_stiffness,
							 const bool is_time_dependent,
							 const ipc::BroadPhaseMethod broad_phase_method,
							 const double ccd_tolerance,
							 const int ccd_max_iterations)
		: collision_mesh_(collision_mesh),
		  dhat_(dhat),
		  avg_mass_(avg_mass),
		  use_adaptive_barrier_stiffness_(use_adaptive_barrier_stiffness),
		  is_time_dependent_(is_time_dependent),
		  broad_phase_method_(broad_phase_method),
		  ccd_tolerance_(ccd_tolerance),
		  ccd_max_iterations_(ccd_max_iterations)
	{
		assert(dhat_ > 0);
		assert(ccd_tolerance > 0);

		prev_distance_ = -1;
<<<<<<< HEAD
		constraint_set_.use_convergent_formulation = use_convergent_formulation;
		constraint_set_.compute_shape_derivatives = true; // only for differentiable
=======
		constraint_set_.set_use_convergent_formulation(use_convergent_formulation);
>>>>>>> dd2ae774
	}

	void ContactForm::init(const Eigen::VectorXd &x)
	{
		update_constraint_set(compute_displaced_surface(x));
	}

	void ContactForm::force_shape_derivative(const ipc::Constraints &contact_set, const Eigen::MatrixXd &solution, const Eigen::VectorXd &adjoint_sol, Eigen::VectorXd &term)
	{
		// Eigen::MatrixXd U = collision_mesh_.vertices(utils::unflatten(solution, collision_mesh_.dim()));
		// Eigen::MatrixXd X = collision_mesh_.vertices(boundary_nodes_pos_);
		const Eigen::MatrixXd displaced_surface = compute_displaced_surface(solution);

		StiffnessMatrix dq_h = collision_mesh_.to_full_dof(ipc::compute_barrier_shape_derivative(collision_mesh_, displaced_surface, contact_set, dhat_));
		term = barrier_stiffness() * dq_h.transpose() * adjoint_sol;
	}

	void ContactForm::update_quantities(const double t, const Eigen::VectorXd &x)
	{
		update_constraint_set(compute_displaced_surface(x));
	}

	Eigen::MatrixXd ContactForm::compute_displaced_surface(const Eigen::VectorXd &x) const
	{
		return collision_mesh_.displace_vertices(utils::unflatten(x, collision_mesh_.dim()));
	}

	void ContactForm::update_barrier_stiffness(
		const Eigen::VectorXd &x,
		NLProblem &nl_problem,
		std::shared_ptr<FrictionForm> friction_form)
	{
		if (!use_adaptive_barrier_stiffness())
			return;

		const bool enabled_before = this->enabled();
		const bool friction_enabled_before = friction_form != nullptr && friction_form->enabled();

		this->disable();
		if (friction_form)
			friction_form->disable();

		Eigen::VectorXd grad_energy;
		nl_problem.gradient(x, grad_energy);

		this->set_enabled(enabled_before);
		if (friction_form)
			friction_form->set_enabled(friction_enabled_before);

		this->update_barrier_stiffness(x, grad_energy);
	}

	void ContactForm::update_barrier_stiffness(const Eigen::VectorXd &x, const Eigen::MatrixXd &grad_energy)
	{
		if (!use_adaptive_barrier_stiffness())
			return;

		const Eigen::MatrixXd displaced_surface = compute_displaced_surface(x);

		Eigen::VectorXd grad_barrier = constraint_set_.compute_potential_gradient(
			collision_mesh_, displaced_surface, dhat_);
		grad_barrier = collision_mesh_.to_full_dof(grad_barrier);

		weight_ = ipc::initial_barrier_stiffness(
			ipc::world_bbox_diagonal_length(displaced_surface), dhat_, avg_mass_,
			grad_energy, grad_barrier, max_barrier_stiffness_);
		if (use_convergent_formulation())
		{
			// cancel out division in barrier potential
			weight_ *= dhat_ * dhat_;
			max_barrier_stiffness_ *= dhat_ * dhat_;
		}

		logger().debug("adaptive barrier form stiffness {}", barrier_stiffness());
	}

	void ContactForm::update_constraint_set(const Eigen::MatrixXd &displaced_surface)
	{
		// Store the previous value used to compute the constraint set to avoid duplicate computation.
		static Eigen::MatrixXd cached_displaced_surface;
		if (cached_displaced_surface.size() == displaced_surface.size() && cached_displaced_surface == displaced_surface)
			return;

		if (use_cached_candidates_)
			constraint_set_.build(
				candidates_, collision_mesh_, displaced_surface, dhat_);
		else
			constraint_set_.build(
				collision_mesh_, displaced_surface, dhat_, dmin_, broad_phase_method_);
		cached_displaced_surface = displaced_surface;
	}

	double ContactForm::value_unweighted(const Eigen::VectorXd &x) const
	{
		return constraint_set_.compute_potential(collision_mesh_, compute_displaced_surface(x), dhat_);
	}

	void ContactForm::first_derivative_unweighted(const Eigen::VectorXd &x, Eigen::VectorXd &gradv) const
	{
		gradv = constraint_set_.compute_potential_gradient(collision_mesh_, compute_displaced_surface(x), dhat_);
		gradv = collision_mesh_.to_full_dof(gradv);
	}

	void ContactForm::second_derivative_unweighted(const Eigen::VectorXd &x, StiffnessMatrix &hessian) const
	{
		POLYFEM_SCOPED_TIMER("barrier hessian");
		hessian = constraint_set_.compute_potential_hessian(collision_mesh_, compute_displaced_surface(x), dhat_, project_to_psd_);
		hessian = collision_mesh_.to_full_dof(hessian);
	}

	void ContactForm::solution_changed(const Eigen::VectorXd &new_x)
	{
		update_constraint_set(compute_displaced_surface(new_x));
	}

	double ContactForm::max_step_size(const Eigen::VectorXd &x0, const Eigen::VectorXd &x1) const
	{
		// Extract surface only
		const Eigen::MatrixXd V0 = compute_displaced_surface(x0);
		const Eigen::MatrixXd V1 = compute_displaced_surface(x1);

		if (save_ccd_debug_meshes)
		{
			const Eigen::MatrixXi E = collision_mesh_.dim() == 2 ? Eigen::MatrixXi() : collision_mesh_.edges();
			const Eigen::MatrixXi &F = collision_mesh_.faces();
			igl::writePLY(resolve_output_path("debug_ccd_0.ply"), V0, F, E);
			igl::writePLY(resolve_output_path("debug_ccd_1.ply"), V1, F, E);
		}

		double max_step;
		if (use_cached_candidates_ && broad_phase_method_ != ipc::BroadPhaseMethod::SWEEP_AND_TINIEST_QUEUE_GPU)
			max_step = candidates_.compute_collision_free_stepsize(
				collision_mesh_, V0, V1, dmin_, ccd_tolerance_, ccd_max_iterations_);
		else
			max_step = ipc::compute_collision_free_stepsize(
				collision_mesh_, V0, V1, broad_phase_method_, ccd_tolerance_, ccd_max_iterations_);

#ifndef NDEBUG
		// This will check for static intersections as a failsafe. Not needed if we use our conservative CCD.
		Eigen::MatrixXd V_toi = (V1 - V0) * max_step + V0;

		while (ipc::has_intersections(collision_mesh_, V_toi))
		{
			logger().error("taking max_step results in intersections (max_step={:g})", max_step);
			max_step /= 2.0;

			const double Linf = (V_toi - V0).lpNorm<Eigen::Infinity>();
			if (max_step <= 0 || Linf == 0)
				log_and_throw_error(fmt::format("Unable to find an intersection free step size (max_step={:g} L∞={:g})", max_step, Linf));

			V_toi = (V1 - V0) * max_step + V0;
		}
#endif

		return max_step;
	}

	void ContactForm::line_search_begin(const Eigen::VectorXd &x0, const Eigen::VectorXd &x1)
	{
		candidates_.build(
			collision_mesh_,
			compute_displaced_surface(x0),
			compute_displaced_surface(x1),
			/*inflation_radius=*/dhat_ / 2,
			broad_phase_method_);

		use_cached_candidates_ = true;
	}

	void ContactForm::line_search_end()
	{
		candidates_.clear();
		use_cached_candidates_ = false;
	}

	void ContactForm::post_step(const int iter_num, const Eigen::VectorXd &x)
	{
		const Eigen::MatrixXd displaced_surface = compute_displaced_surface(x);

		const double curr_distance = constraint_set_.compute_minimum_distance(collision_mesh_, displaced_surface);

		if (use_adaptive_barrier_stiffness_)
		{
			if (is_time_dependent_)
			{
				const double prev_barrier_stiffness = barrier_stiffness();

				weight_ = ipc::update_barrier_stiffness(
					prev_distance_, curr_distance, max_barrier_stiffness_,
					barrier_stiffness(), ipc::world_bbox_diagonal_length(displaced_surface));

				if (barrier_stiffness() != prev_barrier_stiffness)
				{
					polyfem::logger().debug(
						"updated barrier stiffness from {:g} to {:g}",
						prev_barrier_stiffness, barrier_stiffness());
				}
			}
			else
			{
				// TODO: missing feature
				// update_barrier_stiffness(x);
			}
		}

		prev_distance_ = curr_distance;
	}

	bool ContactForm::is_step_collision_free(const Eigen::VectorXd &x0, const Eigen::VectorXd &x1) const
	{
		const auto displaced0 = compute_displaced_surface(x0);
		const auto displaced1 = compute_displaced_surface(x1);

		// Skip CCD if the displacement is zero.
		if ((displaced1 - displaced0).lpNorm<Eigen::Infinity>() == 0.0)
		{
			// Assumes initially intersection-free
			return true;
		}

		bool is_valid;
		if (use_cached_candidates_)
			is_valid = candidates_.is_step_collision_free(
				collision_mesh_, displaced0, displaced1, dmin_,
				ccd_tolerance_, ccd_max_iterations_);
		else
			is_valid = ipc::is_step_collision_free(
<<<<<<< HEAD
				collision_mesh_,
				displaced0,
				displaced1,
				broad_phase_method_,
				ccd_tolerance_, ccd_max_iterations_);
=======
				collision_mesh_, displaced0, displaced1, broad_phase_method_,
				dmin_, ccd_tolerance_, ccd_max_iterations_);
>>>>>>> dd2ae774

		return is_valid;
	}
} // namespace polyfem::solver<|MERGE_RESOLUTION|>--- conflicted
+++ resolved
@@ -39,12 +39,8 @@
 		assert(ccd_tolerance > 0);
 
 		prev_distance_ = -1;
-<<<<<<< HEAD
-		constraint_set_.use_convergent_formulation = use_convergent_formulation;
-		constraint_set_.compute_shape_derivatives = true; // only for differentiable
-=======
 		constraint_set_.set_use_convergent_formulation(use_convergent_formulation);
->>>>>>> dd2ae774
+		constraint_set_.set_are_shape_derivatives_enabled(true);
 	}
 
 	void ContactForm::init(const Eigen::VectorXd &x)
@@ -52,13 +48,13 @@
 		update_constraint_set(compute_displaced_surface(x));
 	}
 
-	void ContactForm::force_shape_derivative(const ipc::Constraints &contact_set, const Eigen::MatrixXd &solution, const Eigen::VectorXd &adjoint_sol, Eigen::VectorXd &term)
+	void ContactForm::force_shape_derivative(const ipc::CollisionConstraints &contact_set, const Eigen::MatrixXd &solution, const Eigen::VectorXd &adjoint_sol, Eigen::VectorXd &term)
 	{
 		// Eigen::MatrixXd U = collision_mesh_.vertices(utils::unflatten(solution, collision_mesh_.dim()));
 		// Eigen::MatrixXd X = collision_mesh_.vertices(boundary_nodes_pos_);
 		const Eigen::MatrixXd displaced_surface = compute_displaced_surface(solution);
 
-		StiffnessMatrix dq_h = collision_mesh_.to_full_dof(ipc::compute_barrier_shape_derivative(collision_mesh_, displaced_surface, contact_set, dhat_));
+		StiffnessMatrix dq_h = collision_mesh_.to_full_dof(contact_set.compute_shape_derivative(collision_mesh_, displaced_surface, dhat_));
 		term = barrier_stiffness() * dq_h.transpose() * adjoint_sol;
 	}
 
@@ -272,16 +268,8 @@
 				ccd_tolerance_, ccd_max_iterations_);
 		else
 			is_valid = ipc::is_step_collision_free(
-<<<<<<< HEAD
-				collision_mesh_,
-				displaced0,
-				displaced1,
-				broad_phase_method_,
-				ccd_tolerance_, ccd_max_iterations_);
-=======
 				collision_mesh_, displaced0, displaced1, broad_phase_method_,
 				dmin_, ccd_tolerance_, ccd_max_iterations_);
->>>>>>> dd2ae774
 
 		return is_valid;
 	}

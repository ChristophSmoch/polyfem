#pragma once

#include "Form.hpp"

#include <polyfem/basis/ElementBases.hpp>
#include <polyfem/assembler/AssemblerUtils.hpp>
#include <polyfem/assembler/AssemblyValsCache.hpp>

#include <polyfem/utils/Types.hpp>

namespace polyfem::solver
{
	/// @brief Form of the elasticity potential and forces
	class ElasticForm : public Form
	{
	public:
		/// @brief Construct a new Elastic Form object
		/// @param state Reference to the simulation state
		ElasticForm(const int n_bases,
<<<<<<< HEAD
					const int n_geom_bases,
=======
>>>>>>> 44992b3f
					const std::vector<basis::ElementBases> &bases,
					const std::vector<basis::ElementBases> &geom_bases,
					const assembler::AssemblerUtils &assembler,
					const assembler::AssemblyValsCache &ass_vals_cache,
					const std::string &formulation,
					const double dt,
					const bool is_volume);

	protected:
		/// @brief Compute the elastic potential value
		/// @param x Current solution
		/// @return Value of the elastic potential
		virtual double value_unweighted(const Eigen::VectorXd &x) const override;

		/// @brief Compute the first derivative of the value wrt x
		/// @param[in] x Current solution
		/// @param[out] gradv Output gradient of the value wrt x
		virtual void first_derivative_unweighted(const Eigen::VectorXd &x, Eigen::VectorXd &gradv) const override;

		/// @brief Compute the second derivative of the value wrt x
		/// @param[in] x Current solution
		/// @param[out] hessian Output Hessian of the value wrt x
		virtual void second_derivative_unweighted(const Eigen::VectorXd &x, StiffnessMatrix &hessian) override;

	public:
		/// @brief Determine if a step from solution x0 to solution x1 is allowed
		/// @param x0 Current solution
		/// @param x1 Proposed next solution
		/// @return True if the step is allowed
		bool is_step_valid(const Eigen::VectorXd &x0, const Eigen::VectorXd &x1) const override;

		/// @brief Update time-dependent fields
		/// @param t Current time
		/// @param x Current solution at time t
		void update_quantities(const double t, const Eigen::VectorXd &x) override { x_prev_ = x; }

<<<<<<< HEAD
		/// @brief Compute the derivative of the force wrt lame/damping parameters, then multiply the resulting matrix with adjoint_sol.
		/// @param[in] x Current solution
		/// @param[in] adjoint Current adjoint solution
		/// @param[out] term Derivative of force multiplied by the adjoint
		void foce_material_derivative(const Eigen::MatrixXd &x, const Eigen::MatrixXd &x_prev, const Eigen::MatrixXd &adjoint, Eigen::VectorXd &term);

		/// @brief Compute the derivative of the force wrt vertex positions, then multiply the resulting matrix with adjoint_sol.
		/// @param[in] n_verts Number of vertices
		/// @param[in] x Current solution
		/// @param[in] adjoint Current adjoint solution
		/// @param[out] term Derivative of force multiplied by the adjoint
		void force_shape_derivative(const Eigen::MatrixXd &x, const Eigen::MatrixXd &x_prev, const Eigen::MatrixXd &adjoint, Eigen::VectorXd &term);

		/// @brief Compute the derivative of the force wrt topology, then multiply the resulting matrix with adjoint_sol.
		/// @param[in] x Current solution
		/// @param[in] adjoint Current adjoint solution
		/// @param[out] term Derivative of force multiplied by the adjoint
		void foce_topology_derivative(const Eigen::MatrixXd &x, const Eigen::MatrixXd &adjoint, Eigen::VectorXd &term);
		
	private:
		const int n_bases_;
		const int n_geom_bases_;
=======
	private:
		const int n_bases_;
>>>>>>> 44992b3f
		const std::vector<basis::ElementBases> &bases_;
		const std::vector<basis::ElementBases> &geom_bases_;

		const assembler::AssemblerUtils &assembler_; ///< Reference to the assembler
		const assembler::AssemblyValsCache &ass_vals_cache_;
		const std::string formulation_; ///< Elasticity formulation name
		const bool is_volume_;
		const double dt_;
		StiffnessMatrix cached_stiffness_;  ///< Cached stiffness matrix for linear elasticity
		utils::SpareMatrixCache mat_cache_; ///< Matrix cache

		/// @brief Compute the stiffness matrix (cached)
		void compute_cached_stiffness();

		Eigen::VectorXd x_prev_;
	};
} // namespace polyfem::solver<|MERGE_RESOLUTION|>--- conflicted
+++ resolved
@@ -17,10 +17,6 @@
 		/// @brief Construct a new Elastic Form object
 		/// @param state Reference to the simulation state
 		ElasticForm(const int n_bases,
-<<<<<<< HEAD
-					const int n_geom_bases,
-=======
->>>>>>> 44992b3f
 					const std::vector<basis::ElementBases> &bases,
 					const std::vector<basis::ElementBases> &geom_bases,
 					const assembler::AssemblerUtils &assembler,
@@ -57,7 +53,6 @@
 		/// @param x Current solution at time t
 		void update_quantities(const double t, const Eigen::VectorXd &x) override { x_prev_ = x; }
 
-<<<<<<< HEAD
 		/// @brief Compute the derivative of the force wrt lame/damping parameters, then multiply the resulting matrix with adjoint_sol.
 		/// @param[in] x Current solution
 		/// @param[in] adjoint Current adjoint solution
@@ -69,7 +64,7 @@
 		/// @param[in] x Current solution
 		/// @param[in] adjoint Current adjoint solution
 		/// @param[out] term Derivative of force multiplied by the adjoint
-		void force_shape_derivative(const Eigen::MatrixXd &x, const Eigen::MatrixXd &x_prev, const Eigen::MatrixXd &adjoint, Eigen::VectorXd &term);
+		void force_shape_derivative(const int n_verts, const Eigen::MatrixXd &x, const Eigen::MatrixXd &x_prev, const Eigen::MatrixXd &adjoint, Eigen::VectorXd &term);
 
 		/// @brief Compute the derivative of the force wrt topology, then multiply the resulting matrix with adjoint_sol.
 		/// @param[in] x Current solution
@@ -79,11 +74,6 @@
 		
 	private:
 		const int n_bases_;
-		const int n_geom_bases_;
-=======
-	private:
-		const int n_bases_;
->>>>>>> 44992b3f
 		const std::vector<basis::ElementBases> &bases_;
 		const std::vector<basis::ElementBases> &geom_bases_;
 

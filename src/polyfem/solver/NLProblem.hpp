--- conflicted
+++ resolved
@@ -18,6 +18,7 @@
 		NLProblem(
 			const int full_size,
 			const std::vector<int> &boundary_nodes,
+			const State &state,
 			const std::vector<std::shared_ptr<Form>> &forms);
 
 	public:
@@ -26,13 +27,9 @@
 				  const std::vector<mesh::LocalBoundary> &local_boundary,
 				  const int n_boundary_samples,
 				  const assembler::RhsAssembler &rhs_assembler,
-<<<<<<< HEAD
 				  const State &state,
-				  const double t, std::vector<std::shared_ptr<Form>> &forms);
-=======
-				  const double t,
+				  const double t, 
 				  const std::vector<std::shared_ptr<Form>> &forms);
->>>>>>> 4dedf048
 
 		double value(const TVector &x) override;
 		void gradient(const TVector &x, TVector &gradv) override;
@@ -68,14 +65,9 @@
 		void set_apply_DBC(const TVector &x, const bool val);
 
 	protected:
-<<<<<<< HEAD
+		virtual Eigen::MatrixXd boundary_values() const;
+
 		const std::vector<int> boundary_nodes_;
-		const std::vector<mesh::LocalBoundary> &local_boundary_;
-=======
-		virtual Eigen::MatrixXd boundary_values() const;
->>>>>>> 4dedf048
-
-		const std::vector<int> &boundary_nodes_;
 
 		const int full_size_;    ///< Size of the full problem
 		const int reduced_size_; ///< Size of the reduced problem

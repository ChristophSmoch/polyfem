#pragma once

#include <polyfem/solver/FullNLProblem.hpp>
#include <polyfem/State.hpp>
#include <polyfem/assembler/RhsAssembler.hpp>

namespace polyfem::solver
{
	class NLProblem : public FullNLProblem
	{
	public:
		using typename FullNLProblem::Scalar;
		using typename FullNLProblem::THessian;
		using typename FullNLProblem::TVector;

		NLProblem(const State &state, const assembler::RhsAssembler &rhs_assembler, const double t, std::vector<std::shared_ptr<Form>> &forms);

		double value(const TVector &x) override;
		void gradient(const TVector &x, TVector &gradv) override;
		void hessian(const TVector &x, THessian &hessian) override;

		bool is_step_valid(const TVector &x0, const TVector &x1) override;
		bool is_step_collision_free(const TVector &x0, const TVector &x1) override;
		double max_step_size(const TVector &x0, const TVector &x1) override;

		void line_search_begin(const TVector &x0, const TVector &x1) override;
		void post_step(const int iter_num, const TVector &x) override;

		void solution_changed(const TVector &newX) override;

		void init_lagging(const TVector &x) override;
		void update_lagging(const TVector &x) override;

<<<<<<< HEAD
		// ---------------------------------------------------------------------

		void update_quantities(const double t, const TVector &x);

		void use_full_size()
		{
			current_size_ = FULL_SIZE;
			for (auto &form : forms_)
				form->set_apply_DBC(false);
		}

		void use_reduced_size()
		{
			current_size_ = REDUCED_SIZE;
			for (auto &form : forms_)
				form->set_apply_DBC(true);
		}
=======
		// --------------------------------------------------------------------

		void update_quantities(const double t, const TVector &x);

		void use_full_size() { current_size_ = FULL_SIZE; }
		void use_reduced_size() { current_size_ = REDUCED_SIZE; }

		void set_apply_DBC(const TVector &x, const bool val);
>>>>>>> c5c43ba2

		// Templated to allow VectorX* or MatrixX* input, but the size of full
		// will always be (fullsize, 1)
		// template <class FullVector>
		TVector full_to_reduced(const TVector &full) const;

		// template <class FullVector>
		TVector reduced_to_full(const TVector &reduced) const;

<<<<<<< HEAD
=======
		int full_size() const { return full_size_; }
		int reduced_size() const { return reduced_size_; }

>>>>>>> c5c43ba2
	private:
		const State &state_;
		const assembler::RhsAssembler &rhs_assembler_;
		double t_;

<<<<<<< HEAD
		const int full_size;    ///< Size of the full problem
		const int reduced_size; ///< Size of the reduced problem
=======
		const int full_size_;    ///< Size of the full problem
		const int reduced_size_; ///< Size of the reduced problem
>>>>>>> c5c43ba2

		enum CurrentSize
		{
			FULL_SIZE,
			REDUCED_SIZE
		};
		CurrentSize current_size_; ///< Current size of the problem (either full or reduced size)
		int current_size() const
		{
<<<<<<< HEAD
			return current_size_ == FULL_SIZE ? full_size : reduced_size;
=======
			return current_size_ == FULL_SIZE ? full_size() : reduced_size();
>>>>>>> c5c43ba2
		}

		template <class FullMat, class ReducedMat>
		static void full_to_reduced_aux(const State &state, const int full_size, const int reduced_size, const FullMat &full, ReducedMat &reduced);

		template <class ReducedMat, class FullMat>
		static void reduced_to_full_aux(const State &state, const int full_size, const int reduced_size, const ReducedMat &reduced, const Eigen::MatrixXd &rhs, FullMat &full);
	};
} // namespace polyfem::solver<|MERGE_RESOLUTION|>--- conflicted
+++ resolved
@@ -31,25 +31,6 @@
 		void init_lagging(const TVector &x) override;
 		void update_lagging(const TVector &x) override;
 
-<<<<<<< HEAD
-		// ---------------------------------------------------------------------
-
-		void update_quantities(const double t, const TVector &x);
-
-		void use_full_size()
-		{
-			current_size_ = FULL_SIZE;
-			for (auto &form : forms_)
-				form->set_apply_DBC(false);
-		}
-
-		void use_reduced_size()
-		{
-			current_size_ = REDUCED_SIZE;
-			for (auto &form : forms_)
-				form->set_apply_DBC(true);
-		}
-=======
 		// --------------------------------------------------------------------
 
 		void update_quantities(const double t, const TVector &x);
@@ -58,7 +39,6 @@
 		void use_reduced_size() { current_size_ = REDUCED_SIZE; }
 
 		void set_apply_DBC(const TVector &x, const bool val);
->>>>>>> c5c43ba2
 
 		// Templated to allow VectorX* or MatrixX* input, but the size of full
 		// will always be (fullsize, 1)
@@ -68,24 +48,16 @@
 		// template <class FullVector>
 		TVector reduced_to_full(const TVector &reduced) const;
 
-<<<<<<< HEAD
-=======
 		int full_size() const { return full_size_; }
 		int reduced_size() const { return reduced_size_; }
 
->>>>>>> c5c43ba2
 	private:
 		const State &state_;
 		const assembler::RhsAssembler &rhs_assembler_;
 		double t_;
 
-<<<<<<< HEAD
-		const int full_size;    ///< Size of the full problem
-		const int reduced_size; ///< Size of the reduced problem
-=======
 		const int full_size_;    ///< Size of the full problem
 		const int reduced_size_; ///< Size of the reduced problem
->>>>>>> c5c43ba2
 
 		enum CurrentSize
 		{
@@ -95,11 +67,7 @@
 		CurrentSize current_size_; ///< Current size of the problem (either full or reduced size)
 		int current_size() const
 		{
-<<<<<<< HEAD
-			return current_size_ == FULL_SIZE ? full_size : reduced_size;
-=======
 			return current_size_ == FULL_SIZE ? full_size() : reduced_size();
->>>>>>> c5c43ba2
 		}
 
 		template <class FullMat, class ReducedMat>

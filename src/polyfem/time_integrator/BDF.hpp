--- conflicted
+++ resolved
@@ -73,16 +73,6 @@
 		/// \f]
 		Eigen::VectorXd weighted_sum_v_prevs() const;
 
-<<<<<<< HEAD
-=======
-	protected:
-		/// @brief Get the maximum number of steps to use for integration.
-		int max_steps() const override { return max_steps_; }
-
-		/// @brief The maximum number of steps to use for integration.
-		int max_steps_ = 1;
-
->>>>>>> 44992b3f
 		/// @brief Retrieve the alphas used for BDF with `i` steps.
 		/// @param i number of steps
 		/// @see https://en.wikipedia.org/wiki/Backward_differentiation_formula#General_formula
@@ -94,6 +84,10 @@
 		static double betas(const int i);
 
 	protected:
-		int steps = 1;
+		/// @brief Get the maximum number of steps to use for integration.
+		int max_steps() const override { return max_steps_; }
+
+		/// @brief The maximum number of steps to use for integration.
+		int max_steps_ = 1;
 	};
 } // namespace polyfem::time_integrator
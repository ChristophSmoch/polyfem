#include "ElasticityUtils.hpp"
#include <polyfem/utils/Logger.hpp>

#include <tinyexpr.h>

namespace polyfem
{
	using namespace assembler;
	using namespace basis;
	using namespace utils;

<<<<<<< HEAD
	double convert_to_lambda(const bool is_volume, const double E, const double nu)
	{
		if (is_volume)
			return (E * nu) / ((1.0 + nu) * (1.0 - 2.0 * nu));

		return (nu * E) / (1.0 - nu * nu);
	}

	double convert_to_mu(const double E, const double nu)
	{
		return E / (2.0 * (1.0 + nu));
	}

	Eigen::Matrix2d d_lambda_mu_d_E_nu(const bool is_volume, const double E, const double nu)
	{
		Eigen::Matrix2d A;
		if (is_volume)
		{
			A(0, 0) = nu / ((1.0 + nu) * (1.0 - 2.0 * nu));
			A(0, 1) = (E*(0.5*nu*nu + 0.25))/(pow(nu + 1., 2)*pow(0.5 - nu, 2));
		}
		else
		{
			A(0, 0) = nu / (1.0 - nu * nu);
			A(0, 1) = (E*(1. + nu*nu))/pow(-1. + nu*nu, 2);
		}
		A(1, 0) = 1 / (2 * (1 + nu));
		A(1, 1) = -E / 2 * pow(1 + nu, -2);

		return A;
	}

	double convert_to_E(const bool is_volume, const double lambda, const double mu)
	{
		if (is_volume)
			return mu * (3.0 * lambda + 2.0 * mu) / (lambda + mu);
		
		return 2 * mu * (2.0 * lambda + 2.0 * mu) / (lambda + 2.0 * mu);
	}

	double convert_to_nu(const bool is_volume, const double lambda, const double mu)
	{
		if (is_volume)
			return lambda / (2.0 * (lambda + mu));
		
		return lambda / (lambda + 2.0 * mu);
	}

=======
>>>>>>> 44992b3f
	Eigen::VectorXd gradient_from_energy(const int size, const int n_bases, const assembler::NonLinearAssemblerData &data,
										 const std::function<DScalar1<double, Eigen::Matrix<double, 6, 1>>(const assembler::NonLinearAssemblerData &)> &fun6,
										 const std::function<DScalar1<double, Eigen::Matrix<double, 8, 1>>(const assembler::NonLinearAssemblerData &)> &fun8,
										 const std::function<DScalar1<double, Eigen::Matrix<double, 12, 1>>(const assembler::NonLinearAssemblerData &)> &fun12,
										 const std::function<DScalar1<double, Eigen::Matrix<double, 18, 1>>(const assembler::NonLinearAssemblerData &)> &fun18,
										 const std::function<DScalar1<double, Eigen::Matrix<double, 24, 1>>(const assembler::NonLinearAssemblerData &)> &fun24,
										 const std::function<DScalar1<double, Eigen::Matrix<double, 30, 1>>(const assembler::NonLinearAssemblerData &)> &fun30,
										 const std::function<DScalar1<double, Eigen::Matrix<double, 60, 1>>(const assembler::NonLinearAssemblerData &)> &fun60,
										 const std::function<DScalar1<double, Eigen::Matrix<double, 81, 1>>(const assembler::NonLinearAssemblerData &)> &fun81,
										 const std::function<DScalar1<double, Eigen::Matrix<double, Eigen::Dynamic, 1, 0, SMALL_N, 1>>(const assembler::NonLinearAssemblerData &)> &funN,
										 const std::function<DScalar1<double, Eigen::Matrix<double, Eigen::Dynamic, 1, 0, BIG_N, 1>>(const assembler::NonLinearAssemblerData &)> &funBigN,
										 const std::function<DScalar1<double, Eigen::VectorXd>(const assembler::NonLinearAssemblerData &)> &funn)
	{
		Eigen::VectorXd grad;

		switch (size * n_bases)
		{
		case 6:
		{
			auto auto_diff_energy = fun6(data);
			grad = auto_diff_energy.getGradient();
			break;
		}
		case 8:
		{
			auto auto_diff_energy = fun8(data);
			grad = auto_diff_energy.getGradient();
			break;
		}
		case 12:
		{
			auto auto_diff_energy = fun12(data);
			grad = auto_diff_energy.getGradient();
			break;
		}
		case 18:
		{
			auto auto_diff_energy = fun18(data);
			grad = auto_diff_energy.getGradient();
			break;
		}
		case 24:
		{
			auto auto_diff_energy = fun24(data);
			grad = auto_diff_energy.getGradient();
			break;
		}
		case 30:
		{
			auto auto_diff_energy = fun30(data);
			grad = auto_diff_energy.getGradient();
			break;
		}
		case 60:
		{
			auto auto_diff_energy = fun60(data);
			grad = auto_diff_energy.getGradient();
			break;
		}
		case 81:
		{
			auto auto_diff_energy = fun81(data);
			grad = auto_diff_energy.getGradient();
			break;
		}
		}

		if (grad.size() <= 0)
		{
			if (n_bases * size <= SMALL_N)
			{
				auto auto_diff_energy = funN(data);
				grad = auto_diff_energy.getGradient();
			}
			else if (n_bases * size <= BIG_N)
			{
				auto auto_diff_energy = funBigN(data);
				grad = auto_diff_energy.getGradient();
			}
			else
			{
				static bool show_message = true;

				if (show_message)
				{
					logger().debug("[Warning] grad {}^{} not using static sizes", n_bases, size);
					show_message = false;
				}

				auto auto_diff_energy = funn(data);
				grad = auto_diff_energy.getGradient();
			}
		}

		return grad;
	}

	Eigen::MatrixXd hessian_from_energy(const int size, const int n_bases, const assembler::NonLinearAssemblerData &data,
										const std::function<DScalar2<double, Eigen::Matrix<double, 6, 1>, Eigen::Matrix<double, 6, 6>>(const assembler::NonLinearAssemblerData &)> &fun6,
										const std::function<DScalar2<double, Eigen::Matrix<double, 8, 1>, Eigen::Matrix<double, 8, 8>>(const assembler::NonLinearAssemblerData &)> &fun8,
										const std::function<DScalar2<double, Eigen::Matrix<double, 12, 1>, Eigen::Matrix<double, 12, 12>>(const assembler::NonLinearAssemblerData &)> &fun12,
										const std::function<DScalar2<double, Eigen::Matrix<double, 18, 1>, Eigen::Matrix<double, 18, 18>>(const assembler::NonLinearAssemblerData &)> &fun18,
										const std::function<DScalar2<double, Eigen::Matrix<double, 24, 1>, Eigen::Matrix<double, 24, 24>>(const assembler::NonLinearAssemblerData &)> &fun24,
										const std::function<DScalar2<double, Eigen::Matrix<double, 30, 1>, Eigen::Matrix<double, 30, 30>>(const assembler::NonLinearAssemblerData &)> &fun30,
										const std::function<DScalar2<double, Eigen::Matrix<double, 60, 1>, Eigen::Matrix<double, 60, 60>>(const assembler::NonLinearAssemblerData &)> &fun60,
										const std::function<DScalar2<double, Eigen::Matrix<double, 81, 1>, Eigen::Matrix<double, 81, 81>>(const assembler::NonLinearAssemblerData &)> &fun81,
										const std::function<DScalar2<double, Eigen::Matrix<double, Eigen::Dynamic, 1, 0, SMALL_N, 1>, Eigen::Matrix<double, Eigen::Dynamic, Eigen::Dynamic, 0, SMALL_N, SMALL_N>>(const assembler::NonLinearAssemblerData &)> &funN,
										const std::function<DScalar2<double, Eigen::VectorXd, Eigen::MatrixXd>(const assembler::NonLinearAssemblerData &)> &funn)
	{
		Eigen::MatrixXd hessian;

		switch (size * n_bases)
		{
		case 6:
		{
			auto auto_diff_energy = fun6(data);
			hessian = auto_diff_energy.getHessian();
			break;
		}
		case 8:
		{
			auto auto_diff_energy = fun8(data);
			hessian = auto_diff_energy.getHessian();
			break;
		}
		case 12:
		{
			auto auto_diff_energy = fun12(data);
			hessian = auto_diff_energy.getHessian();
			break;
		}
		case 18:
		{
			auto auto_diff_energy = fun18(data);
			hessian = auto_diff_energy.getHessian();
			break;
		}
		case 24:
		{
			auto auto_diff_energy = fun24(data);
			hessian = auto_diff_energy.getHessian();
			break;
		}
		case 30:
		{
			auto auto_diff_energy = fun30(data);
			hessian = auto_diff_energy.getHessian();
			break;
		}
		case 60:
		{
			auto auto_diff_energy = fun60(data);
			hessian = auto_diff_energy.getHessian();
			break;
		}
		case 81:
		{
			auto auto_diff_energy = fun81(data);
			hessian = auto_diff_energy.getHessian();
			break;
		}
		}

		if (hessian.size() <= 0)
		{
			if (n_bases * size <= SMALL_N)
			{
				auto auto_diff_energy = funN(data);
				hessian = auto_diff_energy.getHessian();
			}
			else
			{
				static bool show_message = true;

				if (show_message)
				{
					logger().debug("[Warning] hessian {}*{} not using static sizes", n_bases, size);
					show_message = false;
				}

				auto auto_diff_energy = funn(data);
				hessian = auto_diff_energy.getHessian();
			}
		}

		// time.stop();
		// std::cout << "-- hessian: " << time.getElapsedTime() << std::endl;

		return hessian;
	}

<<<<<<< HEAD
	void compute_diplacement_grad(const int size, const ElementAssemblyValues &vals, const Eigen::MatrixXd &local_pts, const int p, const Eigen::MatrixXd &displacement, Eigen::MatrixXd &displacement_grad)
	{
		assert(displacement.cols() == 1);

		displacement_grad.setZero();

		for (std::size_t j = 0; j < vals.basis_values.size(); ++j)
		{
			const auto &loc_val = vals.basis_values[j];

			assert(loc_val.grad.rows() == local_pts.rows());
			assert(loc_val.grad.cols() == size);

			for (int d = 0; d < size; ++d)
			{
				for (std::size_t ii = 0; ii < loc_val.global.size(); ++ii)
				{
					displacement_grad.row(d) += loc_val.global[ii].val * loc_val.grad.row(p) * displacement(loc_val.global[ii].index * size + d);
				}
			}
		}

		displacement_grad = (displacement_grad * vals.jac_it[p]).eval();
	}

=======
>>>>>>> 44992b3f
	void compute_diplacement_grad(const int size, const ElementBases &bs, const ElementAssemblyValues &vals, const Eigen::MatrixXd &local_pts, const int p, const Eigen::MatrixXd &displacement, Eigen::MatrixXd &displacement_grad)
	{
		assert(displacement.cols() == 1);

		displacement_grad.setZero();

		for (std::size_t j = 0; j < bs.bases.size(); ++j)
		{
			const Basis &b = bs.bases[j];
			const auto &loc_val = vals.basis_values[j];

			assert(bs.bases.size() == vals.basis_values.size());
			assert(loc_val.grad.rows() == local_pts.rows());
			assert(loc_val.grad.cols() == size);

			for (int d = 0; d < size; ++d)
			{
				for (std::size_t ii = 0; ii < b.global().size(); ++ii)
				{
					displacement_grad.row(d) += b.global()[ii].val * loc_val.grad.row(p) * displacement(b.global()[ii].index * size + d);
				}
			}
		}

		displacement_grad = (displacement_grad * vals.jac_it[p]).eval();
	}

	double von_mises_stress_for_stress_tensor(const Eigen::MatrixXd &stress)
	{
		double von_mises_stress;

		if (stress.rows() == 3)
		{
			von_mises_stress = 0.5 * (stress(0, 0) - stress(1, 1)) * (stress(0, 0) - stress(1, 1)) + 3.0 * stress(0, 1) * stress(1, 0);
			von_mises_stress += 0.5 * (stress(2, 2) - stress(1, 1)) * (stress(2, 2) - stress(1, 1)) + 3.0 * stress(2, 1) * stress(2, 1);
			von_mises_stress += 0.5 * (stress(2, 2) - stress(0, 0)) * (stress(2, 2) - stress(0, 0)) + 3.0 * stress(2, 0) * stress(2, 0);
		}
		else
		{
			// von_mises_stress = ( stress(0, 0) - stress(1, 1) ) * ( stress(0, 0) - stress(1, 1) ) + 3.0  *  stress(0, 1) * stress(1, 0);
			von_mises_stress = stress(0, 0) * stress(0, 0) - stress(0, 0) * stress(1, 1) + stress(1, 1) * stress(1, 1) + 3.0 * stress(0, 1) * stress(1, 0);
		}

		von_mises_stress = sqrt(fabs(von_mises_stress));

		return von_mises_stress;
	}

<<<<<<< HEAD
	void ElasticityTensor::resize(const int size)
	{
		if (size == 2)
			stifness_tensor_.resize(3, 3);
		else
			stifness_tensor_.resize(6, 6);

		stifness_tensor_.setZero();

		size_ = size;
	}

	double ElasticityTensor::operator()(int i, int j) const
	{
		if (j < i)
		{
			std::swap(i, j);
		}

		assert(j >= i);
		return stifness_tensor_(i, j);
	}

	double &ElasticityTensor::operator()(int i, int j)
	{
		if (j < i)
		{
			std::swap(i, j);
		}

		assert(j >= i);
		return stifness_tensor_(i, j);
	}

	void ElasticityTensor::set_from_entries(const std::vector<double> &entries)
	{
		if (size_ == 2)
		{
			if (entries.size() == 4)
			{
				set_orthotropic(
					entries[0],
					entries[1],
					entries[2],
					entries[3]);

				return;
			}

			assert(entries.size() >= 6);

			(*this)(0, 0) = entries[0];
			(*this)(0, 1) = entries[1];
			(*this)(0, 2) = entries[2];

			(*this)(1, 1) = entries[3];
			(*this)(1, 2) = entries[4];

			(*this)(2, 2) = entries[5];
		}
		else
		{
			if (entries.size() == 9)
			{
				set_orthotropic(
					entries[0],
					entries[1],
					entries[2],
					entries[3],
					entries[4],
					entries[5],
					entries[6],
					entries[7],
					entries[8]);

				return;
			}
			assert(entries.size() >= 21);

			(*this)(0, 0) = entries[0];
			(*this)(0, 1) = entries[1];
			(*this)(0, 2) = entries[2];
			(*this)(0, 3) = entries[3];
			(*this)(0, 4) = entries[4];
			(*this)(0, 5) = entries[5];

			(*this)(1, 1) = entries[6];
			(*this)(1, 2) = entries[7];
			(*this)(1, 3) = entries[8];
			(*this)(1, 4) = entries[9];
			(*this)(1, 5) = entries[10];

			(*this)(2, 2) = entries[11];
			(*this)(2, 3) = entries[12];
			(*this)(2, 4) = entries[13];
			(*this)(2, 5) = entries[14];

			(*this)(3, 3) = entries[15];
			(*this)(3, 4) = entries[16];
			(*this)(3, 5) = entries[17];

			(*this)(4, 4) = entries[18];
			(*this)(4, 5) = entries[19];

			(*this)(5, 5) = entries[20];
		}
	}

	void ElasticityTensor::set_from_lambda_mu(const double lambda, const double mu)
	{
		if (size_ == 2)
		{
			(*this)(0, 0) = 2 * mu + lambda;
			(*this)(0, 1) = lambda;
			(*this)(0, 2) = 0;

			(*this)(1, 1) = 2 * mu + lambda;
			(*this)(1, 2) = 0;

			(*this)(2, 2) = mu;
		}
		else
		{
			(*this)(0, 0) = 2 * mu + lambda;
			(*this)(0, 1) = lambda;
			(*this)(0, 2) = lambda;
			(*this)(0, 3) = 0;
			(*this)(0, 4) = 0;
			(*this)(0, 5) = 0;

			(*this)(1, 1) = 2 * mu + lambda;
			(*this)(1, 2) = lambda;
			(*this)(1, 3) = 0;
			(*this)(1, 4) = 0;
			(*this)(1, 5) = 0;

			(*this)(2, 2) = 2 * mu + lambda;
			(*this)(2, 3) = 0;
			(*this)(2, 4) = 0;
			(*this)(2, 5) = 0;

			(*this)(3, 3) = mu;
			(*this)(3, 4) = 0;
			(*this)(3, 5) = 0;

			(*this)(4, 4) = mu;
			(*this)(4, 5) = 0;

			(*this)(5, 5) = mu;
		}
	}

	void ElasticityTensor::set_from_young_poisson(const double young, const double nu)
	{
		if (size_ == 2)
		{
			stifness_tensor_ << 1.0, nu, 0.0,
				nu, 1.0, 0.0,
				0.0, 0.0, (1.0 - nu) / 2.0;
			stifness_tensor_ *= young / (1.0 - nu * nu);
		}
		else
		{
			assert(size_ == 3);
			const double v = nu;
			stifness_tensor_ << 1. - v, v, v, 0, 0, 0,
				v, 1. - v, v, 0, 0, 0,
				v, v, 1. - v, 0, 0, 0,
				0, 0, 0, (1. - 2. * v) / 2., 0, 0,
				0, 0, 0, 0, (1. - 2. * v) / 2., 0,
				0, 0, 0, 0, 0, (1. - 2. * v) / 2.;
			stifness_tensor_ *= young / ((1. + v) * (1. - 2. * v));
		}
	}

	void ElasticityTensor::set_orthotropic(
		double Ex, double Ey, double Ez,
		double nuYX, double nuZX, double nuZY,
		double muYZ, double muZX, double muXY)
	{
		// copied from Julian
		assert(size_ == 3);
		// Note: this isn't the flattened compliance tensor! Rather, it is the
		// matrix inverse of the flattened elasticity tensor. See the tensor
		// flattening writeup.
		stifness_tensor_ << 1.0 / Ex, -nuYX / Ey, -nuZX / Ez, 0.0, 0.0, 0.0,
			0.0, 1.0 / Ey, -nuZY / Ez, 0.0, 0.0, 0.0,
			0.0, 0.0, 1.0 / Ez, 0.0, 0.0, 0.0,
			0.0, 0.0, 0.0, 1.0 / muYZ, 0.0, 0.0,
			0.0, 0.0, 0.0, 0.0, 1.0 / muZX, 0.0,
			0.0, 0.0, 0.0, 0.0, 0.0, 1.0 / muXY;
	}

	void ElasticityTensor::set_orthotropic(double Ex, double Ey, double nuYX, double muXY)
	{
		// copied from Julian
		assert(size_ == 2);
		// Note: this isn't the flattened compliance tensor! Rather, it is the
		// matrix inverse of the flattened elasticity tensor.
		stifness_tensor_ << 1.0 / Ex, -nuYX / Ey, 0.0,
			0.0, 1.0 / Ey, 0.0,
			0.0, 0.0, 1.0 / muXY;
	}

	template <int DIM>
	double ElasticityTensor::compute_stress(const std::array<double, DIM> &strain, const int j) const
	{
		double res = 0;

		for (int k = 0; k < DIM; ++k)
			res += (*this)(j, k) * strain[k];

		return res;
	}

	LameParameters::LameParameters()
	{
		lambda_or_E_.emplace_back();
		lambda_or_E_.back().init(1.0);

		mu_or_nu_.emplace_back();
		mu_or_nu_.back().init(1.0);
		size_ = -1;
		is_lambda_mu_ = true;
	}

	void LameParameters::lambda_mu(double px, double py, double pz, double x, double y, double z, int el_id, double &lambda, double &mu, bool has_density) const
	{
		assert(lambda_or_E_.size() == 1 || el_id < lambda_or_E_.size());
		assert(mu_or_nu_.size() == 1 || el_id < mu_or_nu_.size());
		assert(size_ == 2 || size_ == 3);

		const auto &tmp1 = lambda_or_E_.size() == 1 ? lambda_or_E_[0] : lambda_or_E_[el_id];
		const auto &tmp2 = mu_or_nu_.size() == 1 ? mu_or_nu_[0] : mu_or_nu_[el_id];

		double llambda = tmp1(x, y, z, 0, el_id);
		double mmu = tmp2(x, y, z, 0, el_id);

		if (!is_lambda_mu_)
		{
			lambda = convert_to_lambda(size_ == 3, llambda, mmu);
			mu = convert_to_mu(llambda, mmu);
		}
		else
		{
			lambda = llambda;
			mu = mmu;
		}

		if (lambda_mat_.size() > el_id && mu_mat_.size() > el_id)
		{
			lambda = lambda_mat_(el_id);
			mu = mu_mat_(el_id);
		}

		if (has_density && el_id < density_mat_.size())
		{
			lambda *= pow(density(el_id), density_power_);
			mu *= pow(density(el_id), density_power_);
		}

		assert(!std::isnan(lambda));
		assert(!std::isnan(mu));
		assert(!std::isinf(lambda));
		assert(!std::isinf(mu));
	}

	void LameParameters::add_multimaterial(const int index, const json &params, const bool is_volume)
	{
		const int size = is_volume ? 3 : 2;
		assert(size_ == -1 || size == size_);
		size_ = size;

		for (int i = lambda_or_E_.size(); i <= index; ++i)
		{
			lambda_or_E_.emplace_back();
			mu_or_nu_.emplace_back();
		}

		if (params.count("young"))
		{
			set_e_nu(index, params["young"], params["nu"]);
		}
		else if (params.count("E"))
		{
			set_e_nu(index, params["E"], params["nu"]);
		}
		else if (params.count("lambda"))
		{
			lambda_or_E_[index].init(params["lambda"]);
			mu_or_nu_[index].init(params["mu"]);
			is_lambda_mu_ = true;
		}
	}

	void LameParameters::set_e_nu(const int index, const json &E, const json &nu)
	{
		// TODO: conversion is always called
		is_lambda_mu_ = false;
		lambda_or_E_[index].init(E);
		mu_or_nu_[index].init(nu);
	}

	Density::Density()
	{
		rho_.emplace_back();
		rho_.back().init(1.0);
	}

	double Density::operator()(double px, double py, double pz, double x, double y, double z, int el_id) const
	{
		assert(rho_.size() == 1 || el_id < rho_.size());

		const auto &tmp = rho_.size() == 1 ? rho_[0] : rho_[el_id];
		const double res = tmp(x, y, z, 0, el_id);
		assert(!std::isnan(res));
		assert(!std::isinf(res));
		return res;
	}

	void Density::add_multimaterial(const int index, const json &params)
	{
		for (int i = rho_.size(); i <= index; ++i)
		{
			rho_.emplace_back();
		}

		if (params.count("rho"))
		{
			rho_[index].init(params["rho"]);
		}
		else if (params.count("density"))
		{
			rho_[index].init(params["density"]);
		}
	}

	// template instantiation
	template double ElasticityTensor::compute_stress<3>(const std::array<double, 3> &strain, const int j) const;
	template double ElasticityTensor::compute_stress<6>(const std::array<double, 6> &strain, const int j) const;

=======
>>>>>>> 44992b3f
} // namespace polyfem<|MERGE_RESOLUTION|>--- conflicted
+++ resolved
@@ -9,7 +9,6 @@
 	using namespace basis;
 	using namespace utils;
 
-<<<<<<< HEAD
 	double convert_to_lambda(const bool is_volume, const double E, const double nu)
 	{
 		if (is_volume)
@@ -58,8 +57,6 @@
 		return lambda / (lambda + 2.0 * mu);
 	}
 
-=======
->>>>>>> 44992b3f
 	Eigen::VectorXd gradient_from_energy(const int size, const int n_bases, const assembler::NonLinearAssemblerData &data,
 										 const std::function<DScalar1<double, Eigen::Matrix<double, 6, 1>>(const assembler::NonLinearAssemblerData &)> &fun6,
 										 const std::function<DScalar1<double, Eigen::Matrix<double, 8, 1>>(const assembler::NonLinearAssemblerData &)> &fun8,
@@ -251,7 +248,6 @@
 		return hessian;
 	}
 
-<<<<<<< HEAD
 	void compute_diplacement_grad(const int size, const ElementAssemblyValues &vals, const Eigen::MatrixXd &local_pts, const int p, const Eigen::MatrixXd &displacement, Eigen::MatrixXd &displacement_grad)
 	{
 		assert(displacement.cols() == 1);
@@ -277,8 +273,6 @@
 		displacement_grad = (displacement_grad * vals.jac_it[p]).eval();
 	}
 
-=======
->>>>>>> 44992b3f
 	void compute_diplacement_grad(const int size, const ElementBases &bs, const ElementAssemblyValues &vals, const Eigen::MatrixXd &local_pts, const int p, const Eigen::MatrixXd &displacement, Eigen::MatrixXd &displacement_grad)
 	{
 		assert(displacement.cols() == 1);
@@ -327,348 +321,4 @@
 		return von_mises_stress;
 	}
 
-<<<<<<< HEAD
-	void ElasticityTensor::resize(const int size)
-	{
-		if (size == 2)
-			stifness_tensor_.resize(3, 3);
-		else
-			stifness_tensor_.resize(6, 6);
-
-		stifness_tensor_.setZero();
-
-		size_ = size;
-	}
-
-	double ElasticityTensor::operator()(int i, int j) const
-	{
-		if (j < i)
-		{
-			std::swap(i, j);
-		}
-
-		assert(j >= i);
-		return stifness_tensor_(i, j);
-	}
-
-	double &ElasticityTensor::operator()(int i, int j)
-	{
-		if (j < i)
-		{
-			std::swap(i, j);
-		}
-
-		assert(j >= i);
-		return stifness_tensor_(i, j);
-	}
-
-	void ElasticityTensor::set_from_entries(const std::vector<double> &entries)
-	{
-		if (size_ == 2)
-		{
-			if (entries.size() == 4)
-			{
-				set_orthotropic(
-					entries[0],
-					entries[1],
-					entries[2],
-					entries[3]);
-
-				return;
-			}
-
-			assert(entries.size() >= 6);
-
-			(*this)(0, 0) = entries[0];
-			(*this)(0, 1) = entries[1];
-			(*this)(0, 2) = entries[2];
-
-			(*this)(1, 1) = entries[3];
-			(*this)(1, 2) = entries[4];
-
-			(*this)(2, 2) = entries[5];
-		}
-		else
-		{
-			if (entries.size() == 9)
-			{
-				set_orthotropic(
-					entries[0],
-					entries[1],
-					entries[2],
-					entries[3],
-					entries[4],
-					entries[5],
-					entries[6],
-					entries[7],
-					entries[8]);
-
-				return;
-			}
-			assert(entries.size() >= 21);
-
-			(*this)(0, 0) = entries[0];
-			(*this)(0, 1) = entries[1];
-			(*this)(0, 2) = entries[2];
-			(*this)(0, 3) = entries[3];
-			(*this)(0, 4) = entries[4];
-			(*this)(0, 5) = entries[5];
-
-			(*this)(1, 1) = entries[6];
-			(*this)(1, 2) = entries[7];
-			(*this)(1, 3) = entries[8];
-			(*this)(1, 4) = entries[9];
-			(*this)(1, 5) = entries[10];
-
-			(*this)(2, 2) = entries[11];
-			(*this)(2, 3) = entries[12];
-			(*this)(2, 4) = entries[13];
-			(*this)(2, 5) = entries[14];
-
-			(*this)(3, 3) = entries[15];
-			(*this)(3, 4) = entries[16];
-			(*this)(3, 5) = entries[17];
-
-			(*this)(4, 4) = entries[18];
-			(*this)(4, 5) = entries[19];
-
-			(*this)(5, 5) = entries[20];
-		}
-	}
-
-	void ElasticityTensor::set_from_lambda_mu(const double lambda, const double mu)
-	{
-		if (size_ == 2)
-		{
-			(*this)(0, 0) = 2 * mu + lambda;
-			(*this)(0, 1) = lambda;
-			(*this)(0, 2) = 0;
-
-			(*this)(1, 1) = 2 * mu + lambda;
-			(*this)(1, 2) = 0;
-
-			(*this)(2, 2) = mu;
-		}
-		else
-		{
-			(*this)(0, 0) = 2 * mu + lambda;
-			(*this)(0, 1) = lambda;
-			(*this)(0, 2) = lambda;
-			(*this)(0, 3) = 0;
-			(*this)(0, 4) = 0;
-			(*this)(0, 5) = 0;
-
-			(*this)(1, 1) = 2 * mu + lambda;
-			(*this)(1, 2) = lambda;
-			(*this)(1, 3) = 0;
-			(*this)(1, 4) = 0;
-			(*this)(1, 5) = 0;
-
-			(*this)(2, 2) = 2 * mu + lambda;
-			(*this)(2, 3) = 0;
-			(*this)(2, 4) = 0;
-			(*this)(2, 5) = 0;
-
-			(*this)(3, 3) = mu;
-			(*this)(3, 4) = 0;
-			(*this)(3, 5) = 0;
-
-			(*this)(4, 4) = mu;
-			(*this)(4, 5) = 0;
-
-			(*this)(5, 5) = mu;
-		}
-	}
-
-	void ElasticityTensor::set_from_young_poisson(const double young, const double nu)
-	{
-		if (size_ == 2)
-		{
-			stifness_tensor_ << 1.0, nu, 0.0,
-				nu, 1.0, 0.0,
-				0.0, 0.0, (1.0 - nu) / 2.0;
-			stifness_tensor_ *= young / (1.0 - nu * nu);
-		}
-		else
-		{
-			assert(size_ == 3);
-			const double v = nu;
-			stifness_tensor_ << 1. - v, v, v, 0, 0, 0,
-				v, 1. - v, v, 0, 0, 0,
-				v, v, 1. - v, 0, 0, 0,
-				0, 0, 0, (1. - 2. * v) / 2., 0, 0,
-				0, 0, 0, 0, (1. - 2. * v) / 2., 0,
-				0, 0, 0, 0, 0, (1. - 2. * v) / 2.;
-			stifness_tensor_ *= young / ((1. + v) * (1. - 2. * v));
-		}
-	}
-
-	void ElasticityTensor::set_orthotropic(
-		double Ex, double Ey, double Ez,
-		double nuYX, double nuZX, double nuZY,
-		double muYZ, double muZX, double muXY)
-	{
-		// copied from Julian
-		assert(size_ == 3);
-		// Note: this isn't the flattened compliance tensor! Rather, it is the
-		// matrix inverse of the flattened elasticity tensor. See the tensor
-		// flattening writeup.
-		stifness_tensor_ << 1.0 / Ex, -nuYX / Ey, -nuZX / Ez, 0.0, 0.0, 0.0,
-			0.0, 1.0 / Ey, -nuZY / Ez, 0.0, 0.0, 0.0,
-			0.0, 0.0, 1.0 / Ez, 0.0, 0.0, 0.0,
-			0.0, 0.0, 0.0, 1.0 / muYZ, 0.0, 0.0,
-			0.0, 0.0, 0.0, 0.0, 1.0 / muZX, 0.0,
-			0.0, 0.0, 0.0, 0.0, 0.0, 1.0 / muXY;
-	}
-
-	void ElasticityTensor::set_orthotropic(double Ex, double Ey, double nuYX, double muXY)
-	{
-		// copied from Julian
-		assert(size_ == 2);
-		// Note: this isn't the flattened compliance tensor! Rather, it is the
-		// matrix inverse of the flattened elasticity tensor.
-		stifness_tensor_ << 1.0 / Ex, -nuYX / Ey, 0.0,
-			0.0, 1.0 / Ey, 0.0,
-			0.0, 0.0, 1.0 / muXY;
-	}
-
-	template <int DIM>
-	double ElasticityTensor::compute_stress(const std::array<double, DIM> &strain, const int j) const
-	{
-		double res = 0;
-
-		for (int k = 0; k < DIM; ++k)
-			res += (*this)(j, k) * strain[k];
-
-		return res;
-	}
-
-	LameParameters::LameParameters()
-	{
-		lambda_or_E_.emplace_back();
-		lambda_or_E_.back().init(1.0);
-
-		mu_or_nu_.emplace_back();
-		mu_or_nu_.back().init(1.0);
-		size_ = -1;
-		is_lambda_mu_ = true;
-	}
-
-	void LameParameters::lambda_mu(double px, double py, double pz, double x, double y, double z, int el_id, double &lambda, double &mu, bool has_density) const
-	{
-		assert(lambda_or_E_.size() == 1 || el_id < lambda_or_E_.size());
-		assert(mu_or_nu_.size() == 1 || el_id < mu_or_nu_.size());
-		assert(size_ == 2 || size_ == 3);
-
-		const auto &tmp1 = lambda_or_E_.size() == 1 ? lambda_or_E_[0] : lambda_or_E_[el_id];
-		const auto &tmp2 = mu_or_nu_.size() == 1 ? mu_or_nu_[0] : mu_or_nu_[el_id];
-
-		double llambda = tmp1(x, y, z, 0, el_id);
-		double mmu = tmp2(x, y, z, 0, el_id);
-
-		if (!is_lambda_mu_)
-		{
-			lambda = convert_to_lambda(size_ == 3, llambda, mmu);
-			mu = convert_to_mu(llambda, mmu);
-		}
-		else
-		{
-			lambda = llambda;
-			mu = mmu;
-		}
-
-		if (lambda_mat_.size() > el_id && mu_mat_.size() > el_id)
-		{
-			lambda = lambda_mat_(el_id);
-			mu = mu_mat_(el_id);
-		}
-
-		if (has_density && el_id < density_mat_.size())
-		{
-			lambda *= pow(density(el_id), density_power_);
-			mu *= pow(density(el_id), density_power_);
-		}
-
-		assert(!std::isnan(lambda));
-		assert(!std::isnan(mu));
-		assert(!std::isinf(lambda));
-		assert(!std::isinf(mu));
-	}
-
-	void LameParameters::add_multimaterial(const int index, const json &params, const bool is_volume)
-	{
-		const int size = is_volume ? 3 : 2;
-		assert(size_ == -1 || size == size_);
-		size_ = size;
-
-		for (int i = lambda_or_E_.size(); i <= index; ++i)
-		{
-			lambda_or_E_.emplace_back();
-			mu_or_nu_.emplace_back();
-		}
-
-		if (params.count("young"))
-		{
-			set_e_nu(index, params["young"], params["nu"]);
-		}
-		else if (params.count("E"))
-		{
-			set_e_nu(index, params["E"], params["nu"]);
-		}
-		else if (params.count("lambda"))
-		{
-			lambda_or_E_[index].init(params["lambda"]);
-			mu_or_nu_[index].init(params["mu"]);
-			is_lambda_mu_ = true;
-		}
-	}
-
-	void LameParameters::set_e_nu(const int index, const json &E, const json &nu)
-	{
-		// TODO: conversion is always called
-		is_lambda_mu_ = false;
-		lambda_or_E_[index].init(E);
-		mu_or_nu_[index].init(nu);
-	}
-
-	Density::Density()
-	{
-		rho_.emplace_back();
-		rho_.back().init(1.0);
-	}
-
-	double Density::operator()(double px, double py, double pz, double x, double y, double z, int el_id) const
-	{
-		assert(rho_.size() == 1 || el_id < rho_.size());
-
-		const auto &tmp = rho_.size() == 1 ? rho_[0] : rho_[el_id];
-		const double res = tmp(x, y, z, 0, el_id);
-		assert(!std::isnan(res));
-		assert(!std::isinf(res));
-		return res;
-	}
-
-	void Density::add_multimaterial(const int index, const json &params)
-	{
-		for (int i = rho_.size(); i <= index; ++i)
-		{
-			rho_.emplace_back();
-		}
-
-		if (params.count("rho"))
-		{
-			rho_[index].init(params["rho"]);
-		}
-		else if (params.count("density"))
-		{
-			rho_[index].init(params["density"]);
-		}
-	}
-
-	// template instantiation
-	template double ElasticityTensor::compute_stress<3>(const std::array<double, 3> &strain, const int j) const;
-	template double ElasticityTensor::compute_stress<6>(const std::array<double, 6> &strain, const int j) const;
-
-=======
->>>>>>> 44992b3f
 } // namespace polyfem
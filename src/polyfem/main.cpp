--- conflicted
+++ resolved
@@ -1,20 +1,4 @@
-<<<<<<< HEAD
 #include <filesystem>
-=======
-#include <CLI/CLI.hpp>
-#include <polyfem/State.hpp>
-
-#include <polysolve/LinearSolver.hpp>
-#include <polyfem/utils/StringUtils.hpp>
-#include <polyfem/utils/Logger.hpp>
-
-#include <polyfem/assembler/Problem.hpp>
-#include <polyfem/time_integrator/ImplicitTimeIntegrator.hpp>
-#include <polyfem/assembler/AssemblerUtils.hpp>
-#include <polyfem/problem/ProblemFactory.hpp>
-
-#include <polyfem/utils/JSONUtils.hpp>
->>>>>>> 043f48ff
 
 #include <CLI/CLI.hpp>
 
@@ -65,17 +49,6 @@
 	std::string solver;
 	command_line.add_option("--solver", solver, "Used to print the list of linear solvers available")->check(CLI::IsMember(solvers));
 
-<<<<<<< HEAD
-=======
-	command_line.add_option("-j,--json", json_file, "Simulation json file")->check(CLI::ExistingFile);
-	command_line.add_option("--hdf5", hdf5_file, "Simulation hdf5 file")->check(CLI::ExistingFile);
-
-	// IO
-	command_line.add_option("-o,--output_dir", output_dir, "Directory for output files")->check(CLI::ExistingDirectory | CLI::NonexistentPath);
-
-	command_line.add_flag("--quiet", is_quiet, "Disable cout for logging");
-	command_line.add_option("--log_file", log_file, "Log to a file");
->>>>>>> 043f48ff
 	const std::vector<std::pair<std::string, spdlog::level::level_enum>>
 		SPDLOG_LEVEL_NAMES_TO_LEVELS = {
 			{"trace", spdlog::level::trace},
@@ -108,14 +81,6 @@
 		file.close();
 
 		if (!in_args.contains("root_path"))
-<<<<<<< HEAD
-=======
-		{
-			in_args["root_path"] = json_file;
-		}
-
-		if (in_args.contains("common"))
->>>>>>> 043f48ff
 		{
 			in_args["root_path"] = json_file;
 		}
@@ -151,19 +116,11 @@
 	State state(max_threads);
 	state.init_logger(log_file, log_level, is_quiet);
 	state.init(in_args, output_dir);
-<<<<<<< HEAD
 	state.load_mesh(/*non_conforming=*/false, names, cells, vertices);
-=======
-	state.load_mesh(false, names, cells, vertices);
->>>>>>> 043f48ff
 
 	// Mesh was not loaded successfully; load_mesh() logged the error.
 	if (state.mesh == nullptr)
-	{
 		// Cannot proceed without a mesh.
-		return EXIT_FAILURE;
-	}
-
 	state.compute_mesh_stats();
 
 	state.build_basis();

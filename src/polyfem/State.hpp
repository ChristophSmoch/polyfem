#pragma once

#include <polyfem/basis/ElementBases.hpp>
#include <polyfem/assembler/ElementAssemblyValues.hpp>
#include <polyfem/assembler/AssemblyValsCache.hpp>
#include <polyfem/assembler/RhsAssembler.hpp>
#include <polyfem/problem/Problem.hpp>
#include <polyfem/mesh/Mesh.hpp>
#include <polyfem/mesh/Obstacle.hpp>
#include <polyfem/utils/RefElementSampler.hpp>
#include <polyfem/mesh/LocalBoundary.hpp>
#include <polyfem/basis/InterfaceData.hpp>
#include <polyfem/assembler/AssemblerUtils.hpp>
#include <polyfem/utils/ElasticityUtils.hpp>
#include <polyfem/Common.hpp>
#include <polyfem/utils/Logger.hpp>

// Instead of including this do a forward declaration
// #include <polyfem/NonlinearSolver.hpp>

#include <polyfem/mesh/mesh2D/NCMesh2D.hpp>
#include <polyfem/mesh/mesh2D/CMesh2D.hpp>
#include <polyfem/mesh/mesh3D/CMesh3D.hpp>
#include <polyfem/mesh/mesh3D/NCMesh3D.hpp>
#include <polyfem/utils/StringUtils.hpp>

#include <Eigen/Dense>
#include <Eigen/Sparse>

#ifdef POLYFEM_WITH_TBB
#include <tbb/global_control.h>
#endif

#include <memory>
#include <string>

#include <ipc/collision_mesh.hpp>

#include <ipc/utils/logger.hpp>

// Forward declaration
namespace cppoptlib
{
	template <typename ProblemType>
	class NonlinearSolver;
}

namespace polyfem
{
	//class used to save the solution of time dependent problems in code instead of saving it to the disc
	class SolutionFrame
	{
	public:
		std::string name;
		Eigen::MatrixXd points;
		Eigen::MatrixXi connectivity;
		Eigen::MatrixXd solution;
		Eigen::MatrixXd pressure;
		Eigen::MatrixXd exact;
		Eigen::MatrixXd error;
		Eigen::MatrixXd scalar_value;
		Eigen::MatrixXd scalar_value_avg;
	};

	namespace solver
	{
		class NLProblem;
		class ALNLProblem;
	} // namespace solver

	class StepData
	{
	public:
		std::shared_ptr<assembler::RhsAssembler> rhs_assembler;
		std::shared_ptr<solver::NLProblem> nl_problem;
		std::shared_ptr<solver::ALNLProblem> alnl_problem;
	};

	//main class that contains the polyfem solver
	class State
	{
	public:
		~State() = default;

		State(const unsigned int max_threads = std::numeric_limits<unsigned int>::max());

		//initalizing the logger
		//log_file is to write it to a file (use log_file="") to output to consolle
		//log_level 0 all message, 6 no message. 2 is info, 1 is debug
		//quiet the log
		void init_logger(const std::string &log_file, int log_level, const bool is_quiet);

		//initalizing the logger
		//writes to an outputstream
		void init_logger(std::ostream &os, int log_level);

		//initalizing the logger meant for internal usage
		void init_logger(std::vector<spdlog::sink_ptr> &sinks, int log_level);

		//initialize the polyfem solver with a json settings
		void init(const json &args, const std::string &output_dir = "");
		// void init(const std::string &json);

		void init_timesteps();

		//change log level, log_level 0 all message, 6 no message. 2 is info, 1 is debug
		void set_log_level(int log_level)
		{
			spdlog::level::level_enum level =
				static_cast<spdlog::level::level_enum>(std::max(0, std::min(6, log_level)));
			spdlog::set_level(level);
			IPC_LOG(set_level(level));
		}

		//get the output log as json
		//this is *not* what gets printed but more informative
		//information, eg it contains runtimes, errors, etc.
		std::string get_log()
		{
			std::stringstream ss;
			save_json(ss);
			return ss.str();
		}

		//solver settings
		json args;

		// Directory for output files
		std::string output_dir;

		//assembler, it dispatches call to the differnt assembers based on the formulation
		assembler::AssemblerUtils assembler;
		//current problem, it contains rhs and bc
		std::shared_ptr<problem::Problem> problem;

		//density of the input, default=1.
		Density density;

		//FE bases, the size is #elements
		std::vector<ElementBases> bases;
		//FE pressure bases for mixed elements, the size is #elements
		std::vector<ElementBases> pressure_bases;

		// Mapping from input nodes to FE nodes
		std::vector<int> primitive_to_node;

		//Geometric mapping bases, if the elements are isoparametric, this list is empty
		std::vector<ElementBases> geom_bases;

		//used to store assembly values for small problems
		assembler::AssemblyValsCache ass_vals_cache;
		assembler::AssemblyValsCache pressure_ass_vals_cache;

		//list of boundary nodes
		std::vector<int> boundary_nodes;
		//list of neumann boundary nodes
		std::vector<int> pressure_boundary_nodes;
		//mapping from elements to nodes for all mesh
		std::vector<mesh::LocalBoundary> total_local_boundary;
		//mapping from elements to nodes for dirichlet boundary conditions
		std::vector<mesh::LocalBoundary> local_boundary;
		//mapping from elements to nodes for neumann boundary conditions
		std::vector<mesh::LocalBoundary> local_neumann_boundary;
		//nodes on the boundary of polygonal elements, used for harmonic bases
		std::map<int, InterfaceData> poly_edge_to_data;

		//current mesh, it can be a Mesh2D or Mesh3D
		std::unique_ptr<mesh::Mesh> mesh;
		//Obstacles used in collisions
		mesh::Obstacle obstacle;
		//used to sample the solution
		utils::RefElementSampler ref_element_sampler;

		//polygons, used since poly have no geom mapping
		std::map<int, Eigen::MatrixXd> polys;
		//polyhedra, used since poly have no geom mapping
		std::map<int, std::pair<Eigen::MatrixXd, Eigen::MatrixXi>> polys_3d;

		//parent element used to track refinements
		std::vector<int> parent_elements;

		//average system mass, used for contact with IPC
		double avg_mass;

		//stiffness and mass matrix.
		//Stiffness is not compute for non linear problems
		//Mass is computed only for time dependent problems
		StiffnessMatrix stiffness, mass;
		//System righ-hand side.
		//rhs_in is an input that, if not empty, gets copied to rhs
		Eigen::MatrixXd rhs, rhs_in;

		//solution and pressure solution
		//if the problem is not mixed, pressure is empty
		Eigen::MatrixXd sol, pressure;

		//boundary mesh used for collision
		//boundary_nodes_pos contains the total number of nodes, the internal ones are zero
		//for high-order fem the faces are triangulated
		//this is currently supported only for tri and tet meshes
		Eigen::MatrixXd boundary_nodes_pos;
		Eigen::MatrixXi boundary_edges;     // indices into full vertices
		Eigen::MatrixXi boundary_triangles; // indices into full vertices
		ipc::CollisionMesh collision_mesh;  // indices into surface vertices

		Eigen::MatrixXd boundary_nodes_pos_pressure;
		Eigen::MatrixXi boundary_edges_pressure;
		Eigen::MatrixXi boundary_triangles_pressure;

		//boundary visualization mesh
		Eigen::MatrixXd boundary_vis_vertices;
		Eigen::MatrixXd boundary_vis_local_vertices;
		Eigen::MatrixXi boundary_vis_elements;
		Eigen::MatrixXi boundary_vis_elements_ids;
		Eigen::MatrixXi boundary_vis_primitive_ids;
		Eigen::MatrixXd boundary_vis_normals;

		//grid mesh
		Eigen::MatrixXd grid_points;
		Eigen::MatrixXi grid_points_to_elements;
		Eigen::MatrixXd grid_points_bc;

		//spectrum of the stiffness matrix, enable only if POLYSOLVE_WITH_SPECTRA is ON (off by default)
		Eigen::Vector4d spectrum;

		//information of the solver, eg num iteration, time, errors, etc
		//the informations varies depending on the solver
		json solver_info;

		//use average pressure for stokes problem to fix the additional dofs, true by default
		//if false, it will fix one pressure node to zero
		bool use_avg_pressure;

		//stores if input json contains dhat
		bool has_dhat = false;

		//number of bases and pressure bases
		int n_bases, n_pressure_bases;
		//vector of discretization oders, used when not all elements have the same degree
		//one per element
		Eigen::VectorXi disc_orders;

		//max edge lenght
		double mesh_size;
		//min edge lenght
		double min_edge_length;
		//avg edge lenght
		double average_edge_length;

		//errors, lp_err is in fact an L8 error
		double l2_err, linf_err, lp_err, h1_err, h1_semi_err, grad_max_err;

		//non zeros and sytem matrix size
		//num dof is the totdal dof in the system
		long long nn_zero, mat_size, num_dofs;

		//timings
		//construct the basis
		double building_basis_time;
		//load the mesh
		double loading_mesh_time;
		//build the polygonal/polyhedral bases
		double computing_poly_basis_time;
		//assembly
		double assembling_stiffness_mat_time;
		//computing the rhs
		double assigning_rhs_time;
		//solve
		double solving_time;
		//compute error
		double computing_errors_time;

		//statiscs on angle, compute only when using p_ref (false by default)
		double max_angle;
		double sigma_max, sigma_min, sigma_avg;

		//number of flipped elements, compute only when using count_flipped_els (false by default)
		int n_flipped;

		//statiscs on the mesh, see Polyspline paper for desciption
		int simplex_count;
		int regular_count;
		int regular_boundary_count;
		int simple_singular_count;
		int multi_singular_count;
		int boundary_count;
		int non_regular_boundary_count;
		int non_regular_count;
		int undefined_count;
		int multi_singular_boundary_count;

		//flag to decide if exporting the time dependent solution to files
		//or save it in the solution_frames array
		bool solve_export_to_file = true;
		std::vector<SolutionFrame> solution_frames;

		//computes the mesh size, it samples every edges n_samples times
		//uses curved_mesh_size (false by default) to compute the size of
		//the linear mesh
		void compute_mesh_size(const mesh::Mesh &mesh, const std::vector<ElementBases> &bases, const int n_samples);

		//loads the mesh from the json arguments
		void load_mesh(bool non_conforming = false,
					   const std::vector<std::string> &names = std::vector<std::string>(),
					   const std::vector<Eigen::MatrixXi> &cells = std::vector<Eigen::MatrixXi>(),
					   const std::vector<Eigen::MatrixXd> &vertices = std::vector<Eigen::MatrixXd>());

		/// loads a febio file, uses args_in for default
		void load_febio(const std::string &path, const json &args_in);

		/// loads the mesh from a geogram mesh, skip_boundary_sideset = false it uses the lambda boundary_marker to assigm the sideset
		/// the input of the lambda is the face barycenter, the output is the sideset id
		void load_mesh(GEO::Mesh &meshin, const std::function<int(const RowVectorNd &)> &boundary_marker, bool non_conforming = false, bool skip_boundary_sideset = false);

		/// loads a mesh from a path
		void load_mesh(const std::string &path, bool non_conforming = false)
		{
			args["geometry"] = {{"mesh", path}};
			load_mesh(non_conforming);
		}

		/// loads a mesh from a path and uses the bc_tag to assign sideset ids
		/// the bc_tag file should contain a list of integers, one per face
		void load_mesh(const std::string &path, const std::string &bc_tag, bool non_conforming = false)
		{
			args["geometry"] = {{"mesh", path}, {"surface_selection", bc_tag}};
			load_mesh(non_conforming);
		}

		/// load the mesh from V and F, V is #vertices x dim, F is #elements x size (size = 3 for triangle mesh, size=4 for a quaud mesh if dim is 2)
		void load_mesh(const Eigen::MatrixXd &V, const Eigen::MatrixXi &F, bool non_conforming = false)
		{
<<<<<<< HEAD
			if (V.cols() == 2)
				if (non_conforming)
					mesh = std::make_unique<mesh::NCMesh2D>();
				else
					mesh = std::make_unique<mesh::CMesh2D>();
			else
				if (non_conforming)
					mesh = std::make_unique<mesh::NCMesh3D>();
				else
					mesh = std::make_unique<mesh::CMesh3D>();
			mesh->build_from_matrices(V, F);

=======
			mesh = mesh::Mesh::create(V, F, non_conforming);
>>>>>>> eda5b164
			load_mesh(non_conforming);
		}

		void reset_mesh();

		//set the multimaterial, this is mean for internal usage.
		void set_multimaterial(const std::function<void(const Eigen::MatrixXd &, const Eigen::MatrixXd &, const Eigen::MatrixXd &)> &setter);

		//set the boundary sideset
		//from a lambda that takes the face/edge barycenter
		void set_boundary_side_set(const std::function<int(const RowVectorNd &)> &boundary_marker) { mesh->compute_boundary_ids(boundary_marker); }
		//from a lambda that takes the face/edge barycenter and a flag if the face/edge is boundary or not (used to set internal boundaries)
		void set_boundary_side_set(const std::function<int(const RowVectorNd &, bool)> &boundary_marker) { mesh->compute_boundary_ids(boundary_marker); }
		//from a lambda that takes the face/edge vertices and a flag if the face/edge is boundary or not (used to set internal boundaries)
		void set_boundary_side_set(const std::function<int(const std::vector<int> &, bool)> &boundary_marker) { mesh->compute_boundary_ids(boundary_marker); }

		//solves the problem
		void solve()
		{
			compute_mesh_stats();

			build_basis();

			assemble_rhs();
			assemble_stiffness_mat();

			solve_export_to_file = false;
			solution_frames.clear();
			solve_problem();
			solve_export_to_file = true;
		}

		//internal methods, they are called from solve

		//builds the bases step 2 of solve
		void build_basis();
		//extracts the boundary mesh for collision, called in build_basis
		void build_collision_mesh();
		//extracts the boundary mesh
		void extract_boundary_mesh(
			const std::vector<ElementBases> &bases,
			Eigen::MatrixXd &boundary_nodes_pos,
			Eigen::MatrixXi &boundary_edges,
			Eigen::MatrixXi &boundary_triangles) const;

		//extracts the boundary mesh for visualization, called in build_basis
		void extract_vis_boundary_mesh();
		//assemble matrices, step 4 of solve
		void assemble_stiffness_mat();
		//compute rhs, step 3 of solve
		void assemble_rhs();
		//solves the proble, step 5
		void solve_problem();

		//timedependent stuff cached
		StepData step_data;
		//Aux solving functions, c_sol=x are necessary since they contain the pressure, while sol dosent
		void init_transient(Eigen::VectorXd &c_sol);
		void solve_transient_navier_stokes_split(const int time_steps, const double dt, const assembler::RhsAssembler &rhs_assembler);
		void solve_transient_navier_stokes(const int time_steps, const double t0, const double dt, const assembler::RhsAssembler &rhs_assembler, Eigen::VectorXd &c_sol);
		void solve_transient_scalar(const int time_steps, const double t0, const double dt, const assembler::RhsAssembler &rhs_assembler, Eigen::VectorXd &x);
		void solve_transient_tensor_linear(const int time_steps, const double t0, const double dt, const assembler::RhsAssembler &rhs_assembler);
		void solve_transient_tensor_non_linear(const int time_steps, const double t0, const double dt, const assembler::RhsAssembler &rhs_assembler);
		void solve_transient_tensor_non_linear_init(const double t0, const double dt, const assembler::RhsAssembler &rhs_assembler);
		void solve_transient_tensor_non_linear_step(const double t0, const double dt, const int t, json &solver_info);
		void solve_linear();
		void solve_navier_stokes();
		void solve_non_linear();

		//compute the errors, not part of solve
		void compute_errors();
		//saves all data on the disk according to the input params
		void export_data();

		//evaluates the function fun at the vertices on the mesh
		//actual dim is the size of the problem (e.g., 1 for Laplace, dim for elasticity)
		void compute_vertex_values(int actual_dim, const std::vector<ElementBases> &basis,
								   const MatrixXd &fun, Eigen::MatrixXd &result);
		//compute von mises stress at quadrature points for the function fun, also compute the interpolated function
		void compute_stress_at_quadrature_points(const MatrixXd &fun, Eigen::MatrixXd &result, Eigen::VectorXd &von_mises);
		//interpolate the function fun. n_points is the size of the output. boundary_only interpolates only at boundary elements
		void interpolate_function(const int n_points, const Eigen::MatrixXd &fun, Eigen::MatrixXd &result, const bool use_sampler, const bool boundary_only);
		//interpolate the function fun. n_points is the size of the output. boundary_only interpolates only at boundary elements
		//actual dim is the size of the problem (e.g., 1 for Laplace, dim for elasticity)
		void interpolate_function(const int n_points, const int actual_dim, const std::vector<ElementBases> &basis, const MatrixXd &fun, MatrixXd &result, const bool use_sampler, const bool boundary_only);

		//interpolate solution and gradient at in element el_index for the local_pts in the reference element (calls interpolate_at_local_vals with sol)
		void interpolate_at_local_vals(const int el_index, const MatrixXd &local_pts, MatrixXd &result, MatrixXd &result_grad);
		//interpolate the function fun and its gradient at in element el_index for the local_pts in the reference element
		void interpolate_at_local_vals(const int el_index, const MatrixXd &local_pts, const MatrixXd &fun, MatrixXd &result, MatrixXd &result_grad);
		//interpolate the function fun and its gradient at in element el_index for the local_pts in the reference element using bases bases
		//actual dim is the size of the problem (e.g., 1 for Laplace, dim for elasticity)
		void interpolate_at_local_vals(const int el_index, const int actual_dim, const std::vector<ElementBases> &bases, const MatrixXd &local_pts, const MatrixXd &fun, MatrixXd &result, MatrixXd &result_grad);

		bool check_scalar_value(const Eigen::MatrixXd &fun, const bool use_sampler, const bool boundary_only);
		//computes scalar quantity of funtion (ie von mises for elasticity and norm of velocity for fluid)
		void compute_scalar_value(const int n_points, const Eigen::MatrixXd &fun, Eigen::MatrixXd &result, const bool use_sampler, const bool boundary_only);
		//computes scalar quantity of funtion (ie von mises for elasticity and norm of velocity for fluid)
		//the scalar value is averaged around every node to make it continuos
		void average_grad_based_function(const int n_points, const MatrixXd &fun, MatrixXd &result_scalar, MatrixXd &result_tensor, const bool use_sampler, const bool boundary_only);
		//compute tensor quantity (ie stress tensor or velocy)
		void compute_tensor_value(const int n_points, const Eigen::MatrixXd &fun, Eigen::MatrixXd &result, const bool use_sampler, const bool boundary_only);

		//computes integrated solution (fun) per surface face. pts and faces are the boundary are the boundary on the rest configuration
		void interpolate_boundary_function(const MatrixXd &pts, const MatrixXi &faces, const MatrixXd &fun, const bool compute_avg, MatrixXd &result);
		//computes integrated solution (fun) per surface face vertex. pts and faces are the boundary are the boundary on the rest configuration
		void interpolate_boundary_function_at_vertices(const MatrixXd &pts, const MatrixXi &faces, const MatrixXd &fun, MatrixXd &result);
		//computes traction foces for fun (tensor * surface normal) result, stress tensor, and von mises, per surface face. pts and faces are the boundary on the rest configuration.
		//disp is the displacement of the surface vertices
		void interpolate_boundary_tensor_function(const MatrixXd &pts, const MatrixXi &faces, const MatrixXd &fun, const MatrixXd &disp, const bool compute_avg, MatrixXd &result, MatrixXd &stresses, MatrixXd &mises, const bool skip_orientation = false);
		//same as above with disp=0
		void interpolate_boundary_tensor_function(const MatrixXd &pts, const MatrixXi &faces, const MatrixXd &fun, const bool compute_avg, MatrixXd &result, MatrixXd &stresses, MatrixXd &mises, const bool skip_orientation = false);

		//returns a triangulated representation of the sideset. sidesets contains integers mapping to faces
		void get_sidesets(Eigen::MatrixXd &pts, Eigen::MatrixXi &faces, Eigen::MatrixXd &sidesets);

		// Resolve path relative to args["root_path"] if the path is not absolute
		std::string resolve_input_path(const std::string &path) const
		{
			return utils::resolve_path(path, args["root_path"]);
		}
		// Resolve path relative to output_dir if the path is not absolute
		std::string resolve_output_path(const std::string &path) const;

		//saves the output statistic to a stream
		void save_json(std::ostream &out);
		//saves the output statistic to a json object
		void save_json(nlohmann::json &j);
		//saves the output statistic to disc accoding to params
		void save_json();

		//compute stats (counts els type, mesh lenght, etc), step 1 of solve
		void compute_mesh_stats();

		//builds visualzation mesh, upsampled mesh used for visualization
		//the visualization mesh is a dense mesh per element all disconnected
		//it also retuns the mapping to element id and discretization of every elment
		//works in 2 and 3d. if the mesh is not simplicial it gets tri/tet halized
		void build_vis_mesh(Eigen::MatrixXd &points, Eigen::MatrixXi &tets, Eigen::MatrixXi &el_id, Eigen::MatrixXd &discr);
		void build_high_oder_vis_mesh(Eigen::MatrixXd &points, std::vector<std::vector<int>> &elements, Eigen::MatrixXi &el_id, Eigen::MatrixXd &discr);

		//saves the vtu file for time t
		void save_vtu(const std::string &name, const double t);
		//saves the volume vtu file
		void save_volume(const std::string &path, const double t);
		//saves the surface vtu file for for surface quantites, eg traction forces
		void save_surface(const std::string &name);
		//saves an obj of the wireframe
		void save_wire(const std::string &name, const double t);
		// save a PVD of a time dependent simulation
		void save_pvd(const std::string &name, const std::function<std::string(int)> &vtu_names, int time_steps, double t0, double dt, int skip_frame = 1);
		// saves a timestep
		void save_timestep(const double time, const int t, const double t0, const double dt);

		//samples to solution on the visualization mesh and return the vis mesh (points and tets) and the interpolated values (fun)
		void get_sampled_solution(Eigen::MatrixXd &points, Eigen::MatrixXi &tets, Eigen::MatrixXd &fun, bool boundary_only = false)
		{
			//TODO fix me TESEO
			// Eigen::MatrixXd discr;
			// Eigen::MatrixXi el_id;
			// const bool tmp = args["export"]["vis_boundary_only"];
			// args["export"]["vis_boundary_only"] = boundary_only;

			// build_vis_mesh(points, tets, el_id, discr);
			// interpolate_function(points.rows(), sol, fun, false, boundary_only);

			// args["export"]["vis_boundary_only"] = tmp;
		}

		//samples to stess tensor on the visualization mesh and return them (fun)
		void get_stresses(Eigen::MatrixXd &fun, bool boundary_only = false)
		{
			//TODO fix me TESEO
			// Eigen::MatrixXd points;
			// Eigen::MatrixXi tets;
			// Eigen::MatrixXi el_id;
			// Eigen::MatrixXd discr;
			// const bool tmp = args["export"]["vis_boundary_only"];
			// args["export"]["vis_boundary_only"] = boundary_only;

			// build_vis_mesh(points, tets, el_id, discr);
			// compute_tensor_value(points.rows(), sol, fun, false, boundary_only);

			// args["export"]["vis_boundary_only"] = tmp;
		}

		//samples to von mises stesses on the visualization mesh and return them (fun)
		void get_sampled_mises(Eigen::MatrixXd &fun, bool boundary_only = false)
		{
			//TODO fix me TESEO
			// Eigen::MatrixXd points;
			// Eigen::MatrixXi tets;
			// Eigen::MatrixXi el_id;
			// Eigen::MatrixXd discr;
			// const bool tmp = args["export"]["vis_boundary_only"];
			// args["export"]["vis_boundary_only"] = boundary_only;

			// build_vis_mesh(points, tets, el_id, discr);
			// compute_scalar_value(points.rows(), sol, fun, false, boundary_only);

			// args["export"]["vis_boundary_only"] = tmp;
		}

		//samples to averaged von mises stesses on the visualization mesh and return them (fun)
		void get_sampled_mises_avg(Eigen::MatrixXd &fun, Eigen::MatrixXd &tfun, bool boundary_only = false)
		{
			//TODO fix me TESEO
			// Eigen::MatrixXd points;
			// Eigen::MatrixXi tets;
			// Eigen::MatrixXi el_id;
			// Eigen::MatrixXd discr;
			// const bool tmp = args["export"]["vis_boundary_only"];
			// args["export"]["vis_boundary_only"] = boundary_only;

			// build_vis_mesh(points, tets, el_id, discr);
			// average_grad_based_function(points.rows(), sol, fun, tfun, false, boundary_only);

			// args["export"]["vis_boundary_only"] = tmp;
		}

		//return the formulation (checks if the problem is scalar or not)
		std::string formulation() const;

		//check if using iso parametric bases
		inline bool iso_parametric() const
		{
			if (non_regular_count > 0 || non_regular_boundary_count > 0 || undefined_count > 0)
				return true;

			if (args["space"]["advanced"]["use_spline"])
				return true;

			if (mesh->is_rational())
				return false;

			if (args["space"]["use_p_ref"])
				return false;

			if (mesh->orders().size() <= 0)
			{
				if (args["space"]["discr_order"] == 1)
					return true;
				else
					return args["space"]["advanced"]["isoparametric"];
			}

			if (mesh->orders().minCoeff() != mesh->orders().maxCoeff())
				return false;

			if (args["space"]["discr_order"] == mesh->orders().minCoeff())
				return true;

			//TODO?
			// if (args["space"]["discr_order"] == 1 && args["force_linear_geometry"])
			// 	return true;

			return args["space"]["advanced"]["isoparametric"];
		}

		template <typename ProblemType>
		std::shared_ptr<cppoptlib::NonlinearSolver<ProblemType>> make_nl_solver() const;

		//compute a priori prefinement in 2d and 3d, fills disc_orders
		void p_refinement(const mesh::Mesh2D &mesh2d);
		void p_refinement(const mesh::Mesh3D &mesh3d);

		bool is_obstacle_vertex(const size_t vi) const
		{
			return vi >= boundary_nodes_pos.rows() - obstacle.n_vertices();
		}

		int n_boundary_samples() const
		{
			const int n_b_samples_j = args["space"]["advanced"]["n_boundary_samples"];
			const int discr_order = mesh->orders().size() <= 0 ? 1 : mesh->orders().maxCoeff();
			//TODO verify me
			const int n_b_samples = std::max(n_b_samples_j, discr_order * 2 + 1);

			return n_b_samples;
		}

	private:
		//splits the solution in solution and pressure for mixed problems
		void sol_to_pressure();
		//builds bases for polygons, called inside build_basis
		void build_polygonal_basis();

#ifdef POLYFEM_WITH_TBB
		std::shared_ptr<tbb::global_control> thread_limiter;
#endif
	};

} // namespace polyfem<|MERGE_RESOLUTION|>--- conflicted
+++ resolved
@@ -330,22 +330,7 @@
 		/// load the mesh from V and F, V is #vertices x dim, F is #elements x size (size = 3 for triangle mesh, size=4 for a quaud mesh if dim is 2)
 		void load_mesh(const Eigen::MatrixXd &V, const Eigen::MatrixXi &F, bool non_conforming = false)
 		{
-<<<<<<< HEAD
-			if (V.cols() == 2)
-				if (non_conforming)
-					mesh = std::make_unique<mesh::NCMesh2D>();
-				else
-					mesh = std::make_unique<mesh::CMesh2D>();
-			else
-				if (non_conforming)
-					mesh = std::make_unique<mesh::NCMesh3D>();
-				else
-					mesh = std::make_unique<mesh::CMesh3D>();
-			mesh->build_from_matrices(V, F);
-
-=======
 			mesh = mesh::Mesh::create(V, F, non_conforming);
->>>>>>> eda5b164
 			load_mesh(non_conforming);
 		}
 

# data (https://github.com/polyfem/polyfem-data)
# License: MIT

if(TARGET polyfem::data)
    return()
endif()

include(ExternalProject)

set(POLYFEM_DATA_DIR "${PROJECT_SOURCE_DIR}/data/" CACHE PATH "Where should polyfem download and look for test data?")
option(POLYFEM_USE_EXISTING_DATA_DIR "Use and existing data directory instead of downloading it" OFF)

if(POLYFEM_USE_EXISTING_DATA_DIR)
    ExternalProject_Add(
        polyfem_data_download
        PREFIX ${FETCHCONTENT_BASE_DIR}/polyfem-test-data
        SOURCE_DIR ${POLYFEM_DATA_DIR}
        # NOTE: No download step
        CONFIGURE_COMMAND ""
        BUILD_COMMAND ""
        INSTALL_COMMAND ""
        LOG_DOWNLOAD ON
    )
else()
    ExternalProject_Add(
        polyfem_data_download
        PREFIX ${FETCHCONTENT_BASE_DIR}/polyfem-test-data
        SOURCE_DIR ${POLYFEM_DATA_DIR}
        GIT_REPOSITORY https://github.com/polyfem/polyfem-data
<<<<<<< HEAD
        GIT_TAG 0c63f2fa146619d6d47e56997b39de4c90848595
=======
        GIT_TAG 51003961006130d75f7eb242fafbd091a8fc42f6
>>>>>>> d6d8d972
        CONFIGURE_COMMAND ""
        BUILD_COMMAND ""
        INSTALL_COMMAND ""
        LOG_DOWNLOAD ON
    )
endif()

# Create a dummy target for convenience
add_library(polyfem_data INTERFACE)
add_library(polyfem::data ALIAS polyfem_data)

add_dependencies(polyfem_data polyfem_data_download)

target_compile_definitions(polyfem_data INTERFACE  POLYFEM_DATA_DIR=\"${POLYFEM_DATA_DIR}\")<|MERGE_RESOLUTION|>--- conflicted
+++ resolved
@@ -27,11 +27,7 @@
         PREFIX ${FETCHCONTENT_BASE_DIR}/polyfem-test-data
         SOURCE_DIR ${POLYFEM_DATA_DIR}
         GIT_REPOSITORY https://github.com/polyfem/polyfem-data
-<<<<<<< HEAD
-        GIT_TAG 0c63f2fa146619d6d47e56997b39de4c90848595
-=======
-        GIT_TAG 51003961006130d75f7eb242fafbd091a8fc42f6
->>>>>>> d6d8d972
+        GIT_TAG 374f7871cfcebb7a0e0b81a6f192c0c71a9dd1ac
         CONFIGURE_COMMAND ""
         BUILD_COMMAND ""
         INSTALL_COMMAND ""

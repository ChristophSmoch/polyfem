--- conflicted
+++ resolved
@@ -27,11 +27,7 @@
         PREFIX ${FETCHCONTENT_BASE_DIR}/polyfem-test-data
         SOURCE_DIR ${POLYFEM_DATA_DIR}
         GIT_REPOSITORY https://github.com/polyfem/polyfem-data
-<<<<<<< HEAD
-        GIT_TAG 44d7502
-=======
-        GIT_TAG 7c94ecd
->>>>>>> 076bf15d
+        GIT_TAG 51003961006130d75f7eb242fafbd091a8fc42f6
         CONFIGURE_COMMAND ""
         BUILD_COMMAND ""
         INSTALL_COMMAND ""

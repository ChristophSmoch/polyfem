--- conflicted
+++ resolved
@@ -12,11 +12,7 @@
 FetchContent_Declare(
     polysolve
     GIT_REPOSITORY https://github.com/polyfem/polysolve.git
-<<<<<<< HEAD
-    GIT_TAG 6e10448b3de92b7c2559fd2085d38ae49a1cdbbe
-=======
     GIT_TAG e53ab52e334ade50520961d2a11431baf52ea08d
->>>>>>> 4dedf048
     GIT_SHALLOW FALSE
 )
 FetchContent_MakeAvailable(polysolve)
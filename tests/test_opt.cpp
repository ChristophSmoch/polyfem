////////////////////////////////////////////////////////////////////////////////
#include <polyfem/State.hpp>

#include <polyfem/utils/StringUtils.hpp>
#include <polyfem/utils/Logger.hpp>
#include <polyfem/utils/JSONUtils.hpp>
#include <polyfem/solver/Optimizations.hpp>
#include <polyfem/solver/AdjointNLProblem.hpp>

#include <polyfem/solver/forms/adjoint_forms/SumCompositeForm.hpp>
#include <polyfem/solver/forms/adjoint_forms/CompositeForms.hpp>
#include <polyfem/solver/forms/adjoint_forms/TargetForms.hpp>
#include <polyfem/solver/forms/adjoint_forms/AMIPSForm.hpp>
#include <polyfem/solver/forms/adjoint_forms/WeightedVolumeForm.hpp>
#include <polyfem/solver/forms/adjoint_forms/TransientForm.hpp>
#include <polyfem/solver/forms/adjoint_forms/BarrierForms.hpp>
#include <polyfem/solver/forms/adjoint_forms/SmoothingForms.hpp>

#include <polyfem/solver/forms/parametrization/Parametrizations.hpp>
#include <polyfem/solver/forms/parametrization/NodeCompositeParametrizations.hpp>

#include <polysolve/nonlinear/BoxConstraintSolver.hpp>

#include <iostream>
#include <fstream>
#include <catch2/catch_all.hpp>
////////////////////////////////////////////////////////////////////////////////

using namespace polyfem;
using namespace solver;
using namespace polysolve;

namespace
{
	bool load_json(const std::string &json_file, json &out)
	{
		std::ifstream file(json_file);

		if (!file.is_open())
			return false;

		file >> out;

		out["root_path"] = json_file;

		return true;
	}

	std::string resolve_output_path(const std::string &output_dir, const std::string &path)
	{
		if (std::filesystem::path(path).is_absolute())
			return path;
		else
			return std::filesystem::weakly_canonical(std::filesystem::path(output_dir) / path).string();
	}

	bool save_mat(const Eigen::MatrixXd &mat, const std::string &file_name)
	{
		std::ofstream file(file_name);
		if (!file.is_open())
			return false;

		file << fmt::format("matrix size {} x {}\n", mat.rows(), mat.cols());
		file << mat;

		return true;
	}

	std::tuple<std::shared_ptr<AdjointForm>, std::vector<std::shared_ptr<VariableToSimulation>>, std::vector<std::shared_ptr<State>>> prepare_test(json &opt_args)
	{
		opt_args = AdjointOptUtils::apply_opt_json_spec(opt_args, false);

		std::vector<std::shared_ptr<State>> states = AdjointOptUtils::create_states(opt_args["states"], solver::CacheLevel::Derivatives, spdlog::level::level_enum::err, 16);

		/* DOF */
		int ndof = 0;
		std::vector<int> variable_sizes;
		for (const auto &arg : opt_args["parameters"])
		{
			int size = AdjointOptUtils::compute_variable_size(arg, states);
			ndof += size;
			variable_sizes.push_back(size);
		}

		/* variable to simulations */
		std::vector<std::shared_ptr<VariableToSimulation>> var2sim;
		for (const auto &arg : opt_args["variable_to_simulation"])
			var2sim.push_back(
				AdjointOptUtils::create_variable_to_simulation(arg, states, variable_sizes));

		/* forms */
		std::shared_ptr<AdjointForm> obj = AdjointOptUtils::create_form(
				opt_args["functionals"], var2sim, states);
		
		return {obj, var2sim, states};
	}

	// std::vector<double> read_energy(const std::string &file)
	// {
	// 	std::ifstream energy_out(file);
	// 	std::vector<double> energies;
	// 	std::string line;
	// 	if (energy_out.is_open())
	// 	{
	// 		while (getline(energy_out, line))
	// 		{
	// 			energies.push_back(std::stod(line.substr(0, line.find(","))));
	// 		}
	// 	}
	// 	double starting_energy = energies[0];
	// 	double optimized_energy = energies[energies.size() - 1];

	// 	for (int i = 0; i < energies.size(); ++i)
	// 	{
	// 		if (i == 0)
	// 			std::cout << "initial " << energies[i] << std::endl;
	// 		else if (i == energies.size() - 1)
	// 			std::cout << "final " << energies[i] << std::endl;
	// 		else
	// 			std::cout << "step " << i << " " << energies[i] << std::endl;
	// 	}

	// 	return energies;
	// }

} // namespace

#if defined(NDEBUG) && !defined(WIN32)
std::string tagsopt = "[optimization]";
#else
std::string tagsopt = "[.][optimization]";
#endif

TEST_CASE("material-opt", tagsopt)
{
	const std::string name = "material-opt";
<<<<<<< HEAD
	// run_opt_new(name);
	json params;
	{
		const std::string root_folder = POLYFEM_DATA_DIR + std::string("/differentiable/optimizations/") + name + "/";
		json opt_args;
		if (!load_json(resolve_output_path(root_folder, "run.json"), opt_args))
			log_and_throw_adjoint_error("Failed to load optimization json file!");
=======
	const std::string root_folder = POLYFEM_DATA_DIR + std::string("/differentiable/optimizations/") + name + "/";
>>>>>>> a2f0bd9e

	json opt_args;
	load_json(root_folder + "run.json", opt_args);
	for (auto &arg : opt_args["states"])
		arg["path"] = root_folder + arg["path"].get<std::string>();
	
	auto [obj, var2sim, states] = prepare_test(opt_args);
	auto nl_problem = std::make_shared<AdjointNLProblem>(obj, var2sim, states, opt_args);

	/* DOF */
	int ndof = 0;
	std::vector<int> variable_sizes;
	for (const auto &arg : opt_args["parameters"])
	{
		int size = AdjointOptUtils::compute_variable_size(arg, states);
		ndof += size;
		variable_sizes.push_back(size);
	}

<<<<<<< HEAD
		json state_args = opt_args["states"];
		std::shared_ptr<solver::AdjointNLProblem> nl_problem;
		std::vector<std::shared_ptr<State>> states(state_args.size());
		Eigen::VectorXd x;
		{
			int i = 0;
			for (const json &args : state_args)
			{
				json cur_args;
				if (!load_json(utils::resolve_path(args["path"], root_folder, false), cur_args))
					log_and_throw_adjoint_error("Can't find json for State {}", i);

				states[i++] = AdjointOptUtils::create_state(cur_args);
			}

			const double E = 1e4;
			const double nu = 0.8;
			const double lambda = convert_to_lambda(states[0]->mesh->is_volume(), E, nu);
			const double mu = convert_to_mu(E, nu);
			x.resize(2);
			x << lambda, mu;
			x = x.array().log().eval();

			std::vector<std::shared_ptr<VariableToSimulation>> variable_to_simulations;
			{
				const int n_elem = states[0]->mesh->n_elements();
				std::vector<std::shared_ptr<Parametrization>> map_list = {std::make_shared<ExponentialMap>(), std::make_shared<PerBody2PerElem>(*(states[0]->mesh))};
				CompositeParametrization composite_map(map_list);

				variable_to_simulations.push_back(std::make_shared<ElasticVariableToSimulation>(states[0], composite_map));
			}

			for (auto &v2s : variable_to_simulations)
				v2s->update(x);

			std::shared_ptr<SumCompositeForm> sum = std::dynamic_pointer_cast<SumCompositeForm>(AdjointOptUtils::create_form(opt_args["functionals"], variable_to_simulations, states));

			nl_problem = std::make_shared<AdjointNLProblem>(sum, variable_to_simulations, states, opt_args);
		}
=======
	Eigen::VectorXd x = AdjointOptUtils::inverse_evaluation(opt_args["parameters"], ndof, variable_sizes, var2sim);
>>>>>>> a2f0bd9e

	auto nl_solver = AdjointOptUtils::make_nl_solver(opt_args["solver"]["nonlinear"], opt_args["solver"]["linear"], 1);
	CHECK_THROWS_WITH(nl_solver->minimize(*nl_problem, x), Catch::Matchers::ContainsSubstring("Reached iteration limit"));

	json params = nl_solver->get_info();
	std::cout << "final energy " << params["energy"].get<double>() << "\n";

	REQUIRE(params["energy"].get<double>() == Catch::Approx(0.0023793444).epsilon(1e-2));
}

// TEST_CASE("friction-opt", "[optimization]")
// {
// 	run_opt_new("friction-opt");
// 	auto energies = read_energy("friction-opt");

// 	REQUIRE(energies[0] == Catch::Approx(0.000103767819516).epsilon(1e-1));
// 	REQUIRE(energies[energies.size() - 1] == Catch::Approx(3.26161994783e-07).epsilon(1e-1));
// }

// TEST_CASE("damping-opt", "[optimization]")
// {
// 	run_opt_new("damping-opt");
// 	auto energies = read_energy("damping-opt");

// 	REQUIRE(energies[0] == Catch::Approx(4.14517346014e-07).epsilon(1e-3));
// 	REQUIRE(energies[energies.size() - 1] == Catch::Approx(2.12684299792e-09).epsilon(1e-3));
// }

// // TEST_CASE("initial-opt", "[optimization]")
// // {
// // 	run_trajectory_opt("initial-opt");
// // 	auto energies = read_energy("initial-opt");

// // 	REQUIRE(energies[0] == Catch::Approx(0.147092).epsilon(1e-4));
// // 	REQUIRE(energies[energies.size() - 1] == Catch::Approx(0.109971).epsilon(1e-4));
// // }

TEST_CASE("topology-opt", "[optimization]")
{
	const std::string name = "topology-opt";
	const std::string root_folder = POLYFEM_DATA_DIR + std::string("/differentiable/optimizations/") + name + "/";
<<<<<<< HEAD
	json opt_args;
	if (!load_json(resolve_output_path(root_folder, "run.json"), opt_args))
		log_and_throw_adjoint_error("Failed to load optimization json file!");

	opt_args = AdjointOptUtils::apply_opt_json_spec(opt_args, false);
=======
>>>>>>> a2f0bd9e

	json opt_args;
	load_json(root_folder + "run.json", opt_args);
	for (auto &arg : opt_args["states"])
		arg["path"] = root_folder + arg["path"].get<std::string>();
	
	auto [obj, var2sim, states] = prepare_test(opt_args);
	auto nl_problem = std::make_shared<AdjointNLProblem>(obj, var2sim, states, opt_args);

	/* DOF */
	int ndof = 0;
	std::vector<int> variable_sizes;
	for (const auto &arg : opt_args["parameters"])
	{
<<<<<<< HEAD
		// create simulators based on json inputs
		int i = 0;
		for (const json &args : state_args)
		{
			json cur_args;
			if (!load_json(utils::resolve_path(args["path"], root_folder, false), cur_args))
				log_and_throw_adjoint_error("Can't find json for State {}", i);

			states[i++] = AdjointOptUtils::create_state(cur_args);
		}
		states[0]->set_log_level(static_cast<spdlog::level::level_enum>(0));

		// define mappings from optimization variable x to material parameters in states
		for (const auto &arg : opt_args["variable_to_simulation"])
			variable_to_simulations.push_back(AdjointOptUtils::create_variable_to_simulation(arg, states, {}));

		// initialize optimization variable and assign elastic parameters to simulators
		int ndof = 0;
		for (const auto &arg : opt_args["parameters"])
			ndof += arg["number"].get<int>();

		x.setZero(ndof);
		int accumulative = 0;
		for (const auto &arg : opt_args["parameters"])
		{
			Eigen::VectorXd tmp(arg["number"].get<int>());
			if (arg["initial"].is_array())
				nlohmann::adl_serializer<Eigen::VectorXd>::from_json(arg["initial"], tmp);
			else if (arg["initial"].is_number())
				tmp.setConstant(arg["initial"].get<double>());
			x.segment(accumulative, tmp.size()) = tmp;
			accumulative += tmp.size();
		}

		// define optimization objective -- sum of compliance of the same structure under different loads
		std::shared_ptr<SumCompositeForm> obj = std::dynamic_pointer_cast<SumCompositeForm>(AdjointOptUtils::create_form(opt_args["functionals"], variable_to_simulations, states));

		nl_problem = std::make_shared<solver::AdjointNLProblem>(obj, variable_to_simulations, states, opt_args);

		nl_problem->solution_changed(x);
=======
		int size = AdjointOptUtils::compute_variable_size(arg, states);
		ndof += size;
		variable_sizes.push_back(size);
>>>>>>> a2f0bd9e
	}

	Eigen::VectorXd x = AdjointOptUtils::inverse_evaluation(opt_args["parameters"], ndof, variable_sizes, var2sim);

	auto nl_solver = AdjointOptUtils::make_nl_solver(opt_args["solver"]["nonlinear"], opt_args["solver"]["linear"], 1);

	// nonlinear inequality constraints g(x) < 0
	{
		auto obj1 = std::make_shared<WeightedVolumeForm>(CompositeParametrization({std::make_shared<LinearFilter>(*(states[0]->mesh), 0.1)}), *(states[0]));
		obj1->set_weight(1 / 1.2);
		auto obj2 = std::make_shared<PlusConstCompositeForm>(obj1, -1);
		std::vector<std::shared_ptr<Form>> constraints = {{obj2}};
		auto constraint = std::make_shared<FullNLProblem>(constraints);
		std::dynamic_pointer_cast<polysolve::nonlinear::BoxConstraintSolver>(nl_solver)->add_constraint(constraint);
	}

	// run the optimization for a few steps
	nl_solver->minimize(*nl_problem, x);

	const json &params = nl_solver->get_info();
	std::cout << "final energy " << params["energy"].get<double>() << "\n";

	REQUIRE(params["energy"].get<double>() == Catch::Approx(0.726565).epsilon(1e-4));
}

TEST_CASE("AMIPS-debug", "[optimization]")
{
	const std::string root_folder = POLYFEM_DATA_DIR + std::string("/differentiable/optimizations/") + "AMIPS-debug" + "/";
	json opt_args;
	if (!load_json(resolve_output_path(root_folder, "run.json"), opt_args))
		log_and_throw_adjoint_error("Failed to load optimization json file!");

	opt_args = AdjointOptUtils::apply_opt_json_spec(opt_args, false);

	for (auto &state_arg : opt_args["states"])
		state_arg["path"] = resolve_output_path(root_folder, state_arg["path"]);

	json state_args = opt_args["states"];
	std::vector<std::shared_ptr<State>> states(state_args.size());
	int i = 0;
	for (const json &args : state_args)
	{
		json cur_args;
		if (!load_json(utils::resolve_path(args["path"], root_folder, false), cur_args))
			log_and_throw_adjoint_error("Can't find json for State {}", i);

		states[i++] = AdjointOptUtils::create_state(cur_args);
	}

	Eigen::VectorXd x(2);
	x << 0., 1.;

	states[0]->set_log_level(static_cast<spdlog::level::level_enum>(1));
	std::vector<std::shared_ptr<VariableToSimulation>> variable_to_simulations;
	{
		variable_to_simulations.push_back(std::make_shared<ShapeVariableToSimulation>(states[0], CompositeParametrization()));

		VariableToBoundaryNodesExclusive variable_to_node(*states[0], {1});
		variable_to_simulations[0]->set_output_indexing(variable_to_node.get_output_indexing());
	}

	auto obj1 = std::make_shared<AMIPSForm>(variable_to_simulations, *states[0]);
	obj1->set_weight(1.0);

	std::vector<std::shared_ptr<AdjointForm>> forms({obj1});

	auto sum = std::make_shared<SumCompositeForm>(variable_to_simulations, forms);
	sum->set_weight(1.0);

	std::shared_ptr<solver::AdjointNLProblem> nl_problem = std::make_shared<solver::AdjointNLProblem>(sum, variable_to_simulations, states, opt_args);

	auto nl_solver = AdjointOptUtils::make_nl_solver(opt_args["solver"]["nonlinear"], opt_args["solver"]["linear"], 1);
	nl_solver->minimize(*nl_problem, x);

	const json &params = nl_solver->get_info();
	std::cout << "final energy " << params["energy"].get<double>() << "\n";

	REQUIRE(params["energy"].get<double>() == Catch::Approx(1.00006).epsilon(1e-4));
}

TEST_CASE("shape-stress-opt", tagsopt)
{
	const std::string root_folder = POLYFEM_DATA_DIR + std::string("/differentiable/optimizations/") + "shape-stress-opt" + "/";
	
	json opt_args;
<<<<<<< HEAD
	if (!load_json(resolve_output_path(root_folder, "run.json"), opt_args))
		log_and_throw_adjoint_error("Failed to load optimization json file!");

	opt_args = AdjointOptUtils::apply_opt_json_spec(opt_args, false);

	for (auto &state_arg : opt_args["states"])
		state_arg["path"] = resolve_output_path(root_folder, state_arg["path"]);

	json state_args = opt_args["states"];
	std::vector<std::shared_ptr<State>> states(state_args.size());
	int i = 0;
	for (const json &args : state_args)
	{
		json cur_args;
		if (!load_json(utils::resolve_path(args["path"], root_folder, false), cur_args))
			log_and_throw_adjoint_error("Can't find json for State {}", i);

		states[i++] = AdjointOptUtils::create_state(cur_args);
	}
=======
	load_json(root_folder + "run.json", opt_args);
	for (auto &arg : opt_args["states"])
		arg["path"] = root_folder + arg["path"].get<std::string>();
	
	auto [obj, var2sim, states] = prepare_test(opt_args);
	auto nl_problem = std::make_shared<AdjointNLProblem>(obj, var2sim, states, opt_args);
>>>>>>> a2f0bd9e

	/* DOF */
	int ndof = 0;
	std::vector<int> variable_sizes;
	for (const auto &arg : opt_args["parameters"])
	{
		int size = AdjointOptUtils::compute_variable_size(arg, states);
		ndof += size;
		variable_sizes.push_back(size);
	}

	Eigen::VectorXd x = AdjointOptUtils::inverse_evaluation(opt_args["parameters"], ndof, variable_sizes, var2sim);

	for (auto &v2s : var2sim)
		v2s->update(x);

	auto nl_solver = AdjointOptUtils::make_nl_solver(opt_args["solver"]["nonlinear"], opt_args["solver"]["linear"], 1);
	CHECK_THROWS_WITH(nl_solver->minimize(*nl_problem, x), Catch::Matchers::ContainsSubstring("Reached iteration limit"));

	const json &params = nl_solver->get_info();
	std::cout << "final energy " << params["energy"].get<double>() << "\n";

	// REQUIRE(energies[0] == Catch::Approx(0.105955475999).epsilon(1e-4));
	REQUIRE(params["energy"].get<double>() == Catch::Approx(0.0589966856256).epsilon(1e-4));

	// REQUIRE(energies[0] == Catch::Approx(12.0735).epsilon(1e-4));
	// REQUIRE(energies[energies.size() - 1] == Catch::Approx(11.3886).epsilon(1e-4));
}

// TEST_CASE("shape-trajectory-surface-opt-new", "[optimization]")
// {
// 	run_opt_new("shape-trajectory-surface-opt-new");
// 	auto energies = read_energy("shape-trajectory-surface-opt-new");

// 	REQUIRE(energies[0] == Catch::Approx(6.1658e-05).epsilon(1e-3));
// 	REQUIRE(energies[energies.size() - 1] == Catch::Approx(3.6194e-05).epsilon(1e-3));
// }

// TEST_CASE("shape-trajectory-surface-opt", "[optimization]")
// {
// 	const std::string root_folder = POLYFEM_DATA_DIR + std::string("/../optimizations/") + "shape-trajectory-surface-opt-bspline" + "/";
// 	json opt_args;
// 	if (!load_json(resolve_output_path(root_folder, "run.json"), opt_args))
// 		log_and_throw_adjoint_error("Failed to load optimization json file!");

// 	for (auto &state_arg : opt_args["states"])
// 		state_arg["path"] = resolve_output_path(root_folder, state_arg["path"]);

// 	json state_args = opt_args["states"];
// 	std::vector<std::shared_ptr<State>> states(state_args.size());
// 	int i = 0;
// 	for (const json &args : state_args)
// 	{
// 		json cur_args;
// 		if (!load_json(utils::resolve_path(args["path"], root_folder, false), cur_args))
// 			log_and_throw_adjoint_error("Can't find json for State {}", i);

// 		states[i++] = AdjointOptUtils::create_state(cur_args);
// 	}

// 	Eigen::VectorXd x;
// 	int opt_bnodes = 0;
// 	int dim;
// 	{
// 		const auto &mesh = states[0]->mesh;
// 		const auto &bases = states[0]->bases;
// 		const auto &gbases = states[0]->geom_bases();
// 		dim = mesh->dimension();

// 		std::set<int> node_ids;
// 		std::set<int> total_bnode_ids;
// 		for (const auto &lb : states[0]->total_local_boundary)
// 		{
// 			const int e = lb.element_id();
// 			for (int i = 0; i < lb.size(); ++i)
// 			{
// 				const int primitive_global_id = lb.global_primitive_id(i);
// 				const int boundary_id = mesh->get_boundary_id(primitive_global_id);
// 				const auto nodes = gbases[e].local_nodes_for_primitive(primitive_global_id, *mesh);

// 				if (boundary_id == 4)
// 					for (long n = 0; n < nodes.size(); ++n)
// 						node_ids.insert(gbases[e].bases[nodes(n)].global()[0].index);
// 			}
// 		}
// 		opt_bnodes = node_ids.size();
// 	}
// 	x.resize(opt_bnodes * dim);

// 	std::vector<std::shared_ptr<VariableToSimulation>>
// 		variable_to_simulations;
// 	{
// 		std::vector<std::shared_ptr<Parametrization>> spline_boundary_map_list = {};

// 		variable_to_simulations.push_back(std::make_shared<ShapeVariableToSimulation>(states[0], CompositeParametrization(spline_boundary_map_list)));
// 		VariableToBoundaryNodes variable_to_node(*states[0], {4});
// 		variable_to_simulations[0]->set_output_indexing(variable_to_node.get_output_indexing());
// 	}

// 	{
// 		Eigen::MatrixXd V;
// 		states[0]->get_vertices(V);
// 		Eigen::VectorXd V_flat = utils::flatten(V);

// 		auto b_idx = variable_to_simulations[0]->get_output_indexing(x);
// 		assert(b_idx.size() == (opt_bnodes * dim));
// 		for (int i = 0; i < opt_bnodes; ++i)
// 			for (int k = 0; k < dim; ++k)
// 				x(i * dim + k) = V_flat(b_idx(i * dim + k));
// 	}

// 	auto target = std::make_shared<TargetForm>(variable_to_simulations, *states[0], opt_args["functionals"][0]);
// 	target->set_reference(states[1], {2});
// 	auto obj1 = std::make_shared<TransientForm>(variable_to_simulations, 4, 0.1, "final", std::vector<int>(), target);
// 	obj1->set_weight(1.0);

// 	std::vector<std::shared_ptr<AdjointForm>> forms({obj1});

// 	auto sum = std::make_shared<SumCompositeForm>(variable_to_simulations, forms);
// 	sum->set_weight(1.0);

// 	std::shared_ptr<solver::AdjointNLProblem> nl_problem = std::make_shared<solver::AdjointNLProblem>(sum, variable_to_simulations, states, opt_args);

// 	nl_problem->solution_changed(x);

// 	auto nl_solver = AdjointOptUtils::make_nl_solver(opt_args["solver"]["nonlinear"]);
// 	// Expect this simple example to converge
// 	nl_solver->minimize(*nl_problem, x);

// 	auto energies = read_energy("shape-trajectory-surface-opt-bspline");

// 	REQUIRE(energies[0] == Catch::Approx(8.1934e-04).epsilon(1e-3));
// 	REQUIRE(energies[energies.size() - 1] == Catch::Approx(6.809e-14).epsilon(1e-3));
// }

// TEST_CASE("shape-trajectory-surface-opt-bspline", "[optimization]")
// {
// 	const std::string root_folder = POLYFEM_DATA_DIR + std::string("/../optimizations/") + "shape-trajectory-surface-opt-bspline" + "/";
// 	json opt_args;
// 	if (!load_json(resolve_output_path(root_folder, "run.json"), opt_args))
// 		log_and_throw_adjoint_error("Failed to load optimization json file!");

// 	for (auto &state_arg : opt_args["states"])
// 		state_arg["path"] = resolve_output_path(root_folder, state_arg["path"]);

// 	json state_args = opt_args["states"];
// 	std::vector<std::shared_ptr<State>> states(state_args.size());
// 	int i = 0;
// 	for (const json &args : state_args)
// 	{
// 		json cur_args;
// 		if (!load_json(utils::resolve_path(args["path"], root_folder, false), cur_args))
// 			log_and_throw_adjoint_error("Can't find json for State {}", i);

// 		states[i++] = AdjointOptUtils::create_state(cur_args);
// 	}

// 	Eigen::VectorXd x;
// 	int opt_bnodes = 0;
// 	int dim;
// 	{
// 		const auto &mesh = states[0]->mesh;
// 		const auto &bases = states[0]->bases;
// 		const auto &gbases = states[0]->geom_bases();
// 		dim = mesh->dimension();

// 		std::set<int> node_ids;
// 		std::set<int> total_bnode_ids;
// 		for (const auto &lb : states[0]->total_local_boundary)
// 		{
// 			const int e = lb.element_id();
// 			for (int i = 0; i < lb.size(); ++i)
// 			{
// 				const int primitive_global_id = lb.global_primitive_id(i);
// 				const int boundary_id = mesh->get_boundary_id(primitive_global_id);
// 				const auto nodes = gbases[e].local_nodes_for_primitive(primitive_global_id, *mesh);

// 				if (boundary_id == 4)
// 					for (long n = 0; n < nodes.size(); ++n)
// 						node_ids.insert(gbases[e].bases[nodes(n)].global()[0].index);
// 			}
// 		}
// 		opt_bnodes = node_ids.size();
// 	}
// 	x.resize(4);

// 	Eigen::MatrixXd initial_control_points(4, 2);
// 	initial_control_points << 0, -1,
// 		0.66666667, -0.33333333,
// 		0.66666667, 0.33333333,
// 		0, 1;
// 	initial_control_points.col(0).array() += 0.5;

// 	Eigen::MatrixXd final_control_points(4, 2);
// 	final_control_points << 0, -1,
// 		0.7, -0.5,
// 		0.7, 0.5,
// 		0, 1;
// 	final_control_points.col(0).array() += 0.5;

// 	Eigen::VectorXd knots(8);
// 	knots << 0,
// 		0,
// 		0,
// 		0,
// 		1,
// 		1,
// 		1,
// 		1;

// 	std::vector<std::shared_ptr<VariableToSimulation>>
// 		variable_to_simulations;
// 	{
// 		std::vector<std::shared_ptr<Parametrization>> spline_boundary_map_list = {std::make_shared<BSplineParametrization1DTo2D>(initial_control_points, knots, opt_bnodes, true)};

// 		variable_to_simulations.push_back(std::make_shared<ShapeVariableToSimulation>(states[0], CompositeParametrization(spline_boundary_map_list)));

// 		VariableToBoundaryNodes variable_to_node(*states[0], 4);
// 		variable_to_simulations[0]->set_output_indexing(variable_to_node.get_output_indexing());
// 	}

// 	{
// 		Eigen::MatrixXd V;
// 		states[0]->get_vertices(V);
// 		Eigen::VectorXd V_flat = utils::flatten(V);

// 		auto b_idx = variable_to_simulations[0]->get_output_indexing(x);
// 		assert(b_idx.size() == (opt_bnodes * dim));
// 		Eigen::VectorXd y(opt_bnodes * dim);
// 		for (int i = 0; i < opt_bnodes; ++i)
// 			for (int k = 0; k < dim; ++k)
// 				y(i * dim + k) = V_flat(b_idx(i * dim + k));

// 		x = variable_to_simulations[0]->get_parametrization().inverse_eval(y);

// 		assert((x - utils::flatten(initial_control_points).segment(2, 4)).norm() < 1e-12);
// 	}

// 	auto target = std::make_shared<TargetForm>(variable_to_simulations, *states[0], opt_args["functionals"][0]);
// 	target->set_reference(states[1], {2});
// 	auto obj1 = std::make_shared<TransientForm>(variable_to_simulations, 4, 0.1, "final", std::vector<int>(), target);
// 	obj1->set_weight(1.0);

// 	std::vector<std::shared_ptr<AdjointForm>> forms({obj1});

// 	auto sum = std::make_shared<SumCompositeForm>(variable_to_simulations, forms);
// 	sum->set_weight(1.0);

// 	std::shared_ptr<solver::AdjointNLProblem> nl_problem = std::make_shared<solver::AdjointNLProblem>(sum, variable_to_simulations, states, opt_args);

// 	nl_problem->solution_changed(x);

// 	auto nl_solver = AdjointOptUtils::make_nl_solver(opt_args["solver"]["nonlinear"]);
// 	CHECK_THROWS_WITH(nl_solver->minimize(*nl_problem, x), Catch::Matchers::ContainsSubstring("Reached iteration limit"));

// 	auto energies = read_energy("shape-trajectory-surface-opt-bspline");

// 	REQUIRE(energies[0] == Catch::Approx(6.1658e-05).epsilon(1e-3));
// 	REQUIRE(energies[energies.size() - 1] == Catch::Approx(1.056e-8).epsilon(1e-3));
// }

// TEST_CASE("shape-stress-bbw-opt", "[optimization]")
// {
// 	const std::string name = "shape-stress-bbw-opt";
// 	const std::string root_folder = POLYFEM_DATA_DIR + std::string("/differentiable/optimizations/") + name + "/";
// 	json opt_args;
// 	if (!load_json(resolve_output_path(root_folder, "run.json"), opt_args))
// 		log_and_throw_adjoint_error("Failed to load optimization json file!");

// 	opt_args = AdjointOptUtils::apply_opt_json_spec(opt_args, false);

// 	for (auto &state_arg : opt_args["states"])
// 		state_arg["path"] = resolve_output_path(root_folder, state_arg["path"]);

// 	json state_args = opt_args["states"];
// 	std::shared_ptr<solver::AdjointNLProblem> nl_problem;
// 	std::vector<std::shared_ptr<State>> states(state_args.size());
// 	Eigen::VectorXd x;
// 	std::vector<std::shared_ptr<VariableToSimulation>> variable_to_simulations;
// 	{
// 		// create simulators based on json inputs
// 		int i = 0;
// 		for (const json &args : state_args)
// 		{
// 			json cur_args;
// 			if (!load_json(utils::resolve_path(args["path"], root_folder, false), cur_args))
// 				log_and_throw_adjoint_error("Can't find json for State {}", i);

// 			states[i++] = AdjointOptUtils::create_state(cur_args);
// 		}

// 		// initialize optimization variable and assign elastic parameters to simulators
// 		int ndof = 0;
// 		std::vector<int> variable_sizes;
// 		for (const auto &arg : opt_args["parameters"])
// 		{
// 			int size = AdjointOptUtils::compute_variable_size(arg, states);
// 			ndof += size;
// 			variable_sizes.push_back(size);
// 		}

// 		// define mappings from optimization variable x to material parameters in states
// 		for (const auto &arg : opt_args["variable_to_simulation"])
// 			variable_to_simulations.push_back(AdjointOptUtils::create_variable_to_simulation(arg, states, variable_sizes));

// 		x.setZero(ndof);
// 		int var = 0;
// 		for (const auto &arg : opt_args["parameters"])
// 		{
// 			x += variable_to_simulations[var++]->inverse_eval();
// 		}

// 		// define optimization objective -- sum of compliance of the same structure under different loads
// 		std::shared_ptr<SumCompositeForm> obj = std::dynamic_pointer_cast<SumCompositeForm>(AdjointOptUtils::create_form(opt_args["functionals"], variable_to_simulations, states));

// 		nl_problem = std::make_shared<solver::AdjointNLProblem>(obj, variable_to_simulations, states, opt_args);

// 		nl_problem->solution_changed(x);
// 	}

// 	auto nl_solver = AdjointOptUtils::make_nl_solver(opt_args["solver"]["nonlinear"]);

// 	// run the optimization for a few steps
// 	CHECK_THROWS_WITH(nl_solver->minimize(*nl_problem, x), Catch::Matchers::ContainsSubstring("Reached iteration limit"));

// 	json params;
// 	nl_solver->get_info(params);
// 	std::cout << "final energy " << params["energy"].get<double>() << "\n";

// 	// REQUIRE(energies[0] == Catch::Approx(26.158).epsilon(1e-3));
// 	REQUIRE(params["energy"].get<double>() == Catch::Approx(24.846).epsilon(1e-3));
// }

// TEST_CASE("multiparameter-sdf-trajectory-surface-opt", "[optimization]")
// {
// 	run_opt_new("multiparameter-sdf-trajectory-surface-opt");
// 	auto energies = read_energy("multiparameter-sdf-trajectory-surface-opt");

// 	REQUIRE(energies[0] == Catch::Approx(0.15327).epsilon(1e-3));
// 	REQUIRE(energies[energies.size() - 1] == Catch::Approx(0.11259).epsilon(1e-3));
// }

// // TEST_CASE("sdf-test", "[optimization]")
// // {
// // 	const std::string path = POLYFEM_DATA_DIR + std::string("/../optimizations/multiparameter-sdf-trajectory-surface-opt");

// // 	json in_args;
// // 	load_json(path + "/state.json", in_args);
// // 	auto state = AdjointOptUtils::create_state(in_args);
// // 	json args = R"(
// // 		{
// // 			"surface_selection": [3, 4]
// // 		}
// // 	)"_json;
// // 	SDFTargetObjective sdf(*state, nullptr, args);
// // 	Eigen::MatrixXd control_points(4, 2);
// // 	control_points << 0, 1,
// // 		0.5, 0.7,
// // 		0.5, 0.3,
// // 		0, 0;
// // 	Eigen::VectorXd knots(8);
// // 	knots << 0, 0, 0, 0, 1, 1, 1, 1;
// // 	Eigen::MatrixXd delta(2, 1);
// // 	delta << 0.1, 0.1;
// // 	sdf.set_bspline_target(control_points, knots, delta(0));

// // 	int sampling = (int)(3 / delta(0));
// // 	int upsampling = 1000;
// // 	Eigen::MatrixXd distance(sampling, sampling);
// // 	Eigen::MatrixXd grad_x;
// // 	Eigen::MatrixXd grad_y;
// // 	grad_x.setZero(sampling, sampling);
// // 	grad_y.setZero(sampling, sampling);
// // 	Eigen::MatrixXd bounds(2, 2);
// // 	bounds << -1, 2,
// // 		-1, 2;
// // 	for (int i = 0; i < sampling; ++i)
// // 		for (int j = 0; j < sampling; ++j)
// // 		{
// // 			double x = bounds(0, 0) + j * (bounds(0, 1) - bounds(0, 0)) / (double)sampling;
// // 			double y = bounds(1, 1) - i * (bounds(1, 1) - bounds(1, 0)) / (double)sampling;
// // 			Eigen::MatrixXd point(2, 1);
// // 			point << x, y;
// // 			double d;
// // 			Eigen::MatrixXd g;
// // 			sdf.compute_distance(point, d);
// // 			distance(i, j) = d;
// // 			grad_x(i, j) = 0;
// // 			grad_y(i, j) = 0;
// // 		}
// // 	for (int i = 1; i < sampling - 1; ++i)
// // 		for (int j = 1; j < sampling - 1; ++j)
// // 		{
// // 			grad_x(i, j) = (1. / 2. / delta(0)) * (distance(i, j + 1) - distance(i, j - 1));
// // 			grad_y(i, j) = (1. / 2. / delta(0)) * (distance(i - 1, j) - distance(i + 1, j));
// // 		}

// // 	save_mat(distance, "orig_distance.txt");
// // 	save_mat(grad_x, "orig_grad_x.txt");
// // 	save_mat(grad_y, "orig_grad_y.txt");

// // 	distance.resize(upsampling, upsampling);
// // 	grad_x.resize(upsampling, upsampling);
// // 	grad_y.resize(upsampling, upsampling);
// // 	for (int i = 0; i < upsampling; ++i)
// // 		for (int j = 0; j < upsampling; ++j)
// // 		{
// // 			double x = bounds(0, 0) + j * (bounds(0, 1) - bounds(0, 0)) / (double)upsampling;
// // 			double y = bounds(1, 1) - i * (bounds(1, 1) - bounds(1, 0)) / (double)upsampling;
// // 			Eigen::MatrixXd point(2, 1);
// // 			point << x, y;
// // 			double d;
// // 			Eigen::MatrixXd g;
// // 			sdf.evaluate(point, d, g);
// // 			// sdf.compute_distance(point, d);
// // 			distance(i, j) = d;
// // 			grad_x(i, j) = g(0);
// // 			grad_y(i, j) = g(1);
// // 		}

// // 	save_mat(distance, "distance.txt");
// // 	save_mat(grad_x, "grad_x.txt");
// // 	save_mat(grad_y, "grad_y.txt");
// // }

// TEST_CASE("3d-bspline-shape-trajectory-opt", "[optimization]")
// {
// 	run_opt_new("3d-bspline-shape-trajectory-opt");
// 	auto energies = read_energy("3d-bspline-shape-trajectory-opt");

// 	REQUIRE(energies[0] == Catch::Approx(0.00473695).epsilon(1e-3));
// 	REQUIRE(energies[energies.size() - 1] == Catch::Approx(0.0004626948).epsilon(1e-4));
// }

// TEST_CASE("3d-bspline-shape-matching", "[optimization]")
// {
// 	std::string name = "3d-bspline-shape-matching";
// 	const std::string root_folder = POLYFEM_DATA_DIR + std::string("/differentiable/optimizations/") + name + "/";
// 	json opt_args;
// 	if (!load_json(resolve_output_path(root_folder, "run.json"), opt_args))
// 		log_and_throw_adjoint_error("Failed to load optimization json file!");

// 	opt_args = AdjointOptUtils::apply_opt_json_spec(opt_args, false);

// 	for (auto &state_arg : opt_args["states"])
// 		state_arg["path"] = resolve_output_path(root_folder, state_arg["path"]);

// 	json state_args = opt_args["states"];
// 	std::shared_ptr<solver::AdjointNLProblem> nl_problem;
// 	std::vector<std::shared_ptr<State>> states(state_args.size());
// 	Eigen::VectorXd x;
// 	std::vector<std::shared_ptr<VariableToSimulation>> variable_to_simulations;
// 	{
// 		// create simulators based on json inputs
// 		int i = 0;
// 		for (const json &args : state_args)
// 		{
// 			json cur_args;
// 			if (!load_json(utils::resolve_path(args["path"], root_folder, false), cur_args))
// 				log_and_throw_adjoint_error("Can't find json for State {}", i);

// 			states[i++] = AdjointOptUtils::create_state(cur_args);
// 		}

// 		// initialize optimization variable and assign elastic parameters to simulators
// 		int ndof = 0;
// 		std::vector<int> variable_sizes;
// 		for (const auto &arg : opt_args["parameters"])
// 		{
// 			int size = AdjointOptUtils::compute_variable_size(arg, states);
// 			ndof += size;
// 			variable_sizes.push_back(size);
// 		}

// 		// define mappings from optimization variable x to material parameters in states
// 		for (const auto &arg : opt_args["variable_to_simulation"])
// 			variable_to_simulations.push_back(AdjointOptUtils::create_variable_to_simulation(arg, states, variable_sizes));

// 		x.setZero(ndof);
// 		int var = 0;
// 		for (const auto &arg : opt_args["parameters"])
// 		{
// 			x += variable_to_simulations[var++]->inverse_eval();
// 		}

// 		// define optimization objective -- sum of compliance of the same structure under different loads
// 		std::shared_ptr<SumCompositeForm> obj = std::dynamic_pointer_cast<SumCompositeForm>(AdjointOptUtils::create_form(opt_args["functionals"], variable_to_simulations, states));

// 		nl_problem = std::make_shared<solver::AdjointNLProblem>(obj, variable_to_simulations, states, opt_args);

// 		nl_problem->solution_changed(x);
// 	}

// 	auto nl_solver = AdjointOptUtils::make_nl_solver(opt_args["solver"]["nonlinear"]);

// 	// run the optimization for a few steps
// 	CHECK_THROWS_WITH(nl_solver->minimize(*nl_problem, x), Catch::Matchers::ContainsSubstring("Reached iteration limit"));

// 	// check if the objective at these steps are correct
// 	auto energies = read_energy(name);

// 	REQUIRE(energies[0] == Catch::Approx(0.03155).epsilon(1e-4));
// 	REQUIRE(energies[energies.size() - 1] == Catch::Approx(0.0028353).epsilon(1e-4));
// }

// TEST_CASE("3d-bspline-shape-mesh-matching", "[optimization]")
// {
// 	std::string name = "3d-bspline-shape-mesh-matching";
// 	const std::string root_folder = POLYFEM_DATA_DIR + std::string("/differentiable/optimizations/") + name + "/";
// 	json opt_args;
// 	if (!load_json(resolve_output_path(root_folder, "run.json"), opt_args))
// 		log_and_throw_adjoint_error("Failed to load optimization json file!");

// 	opt_args = AdjointOptUtils::apply_opt_json_spec(opt_args, false);

// 	opt_args["functionals"][0]["static_objective"]["mesh_path"] = resolve_output_path(root_folder, opt_args["functionals"][0]["static_objective"]["mesh_path"]);

// 	for (auto &state_arg : opt_args["states"])
// 		state_arg["path"] = resolve_output_path(root_folder, state_arg["path"]);

// 	json state_args = opt_args["states"];
// 	std::shared_ptr<solver::AdjointNLProblem> nl_problem;
// 	std::vector<std::shared_ptr<State>> states(state_args.size());
// 	Eigen::VectorXd x;
// 	std::vector<std::shared_ptr<VariableToSimulation>> variable_to_simulations;
// 	{
// 		// create simulators based on json inputs
// 		int i = 0;
// 		for (const json &args : state_args)
// 		{
// 			json cur_args;
// 			if (!load_json(utils::resolve_path(args["path"], root_folder, false), cur_args))
// 				log_and_throw_adjoint_error("Can't find json for State {}", i);

// 			states[i++] = AdjointOptUtils::create_state(cur_args);
// 		}

// 		// initialize optimization variable and assign elastic parameters to simulators
// 		int ndof = 0;
// 		std::vector<int> variable_sizes;
// 		for (const auto &arg : opt_args["parameters"])
// 		{
// 			int size = AdjointOptUtils::compute_variable_size(arg, states);
// 			ndof += size;
// 			variable_sizes.push_back(size);
// 		}

// 		// define mappings from optimization variable x to material parameters in states
// 		for (const auto &arg : opt_args["variable_to_simulation"])
// 			variable_to_simulations.push_back(AdjointOptUtils::create_variable_to_simulation(arg, states, variable_sizes));

// 		x.setZero(ndof);
// 		int var = 0;
// 		for (const auto &arg : opt_args["parameters"])
// 		{
// 			x += variable_to_simulations[var++]->inverse_eval();
// 		}

// 		// define optimization objective -- sum of compliance of the same structure under different loads
// 		std::shared_ptr<SumCompositeForm> obj = std::dynamic_pointer_cast<SumCompositeForm>(AdjointOptUtils::create_form(opt_args["functionals"], variable_to_simulations, states));

// 		nl_problem = std::make_shared<solver::AdjointNLProblem>(obj, variable_to_simulations, states, opt_args);

// 		nl_problem->solution_changed(x);
// 	}

// 	auto nl_solver = AdjointOptUtils::make_nl_solver(opt_args["solver"]["nonlinear"]);

// 	// run the optimization for a few steps
// 	CHECK_THROWS_WITH(nl_solver->minimize(*nl_problem, x), Catch::Matchers::ContainsSubstring("Reached iteration limit"));

// 	// check if the objective at these steps are correct
// 	auto energies = read_energy(name);

// 	REQUIRE(energies[0] == Catch::Approx(0.03155).epsilon(1e-4));
// 	REQUIRE(energies[energies.size() - 1] == Catch::Approx(0.0028360).epsilon(1e-4));
// }

// TEST_CASE("2d-shape-traction-force", "[optimization]")
// {
// 	std::string name = "2d-shape-traction-force";
// 	const std::string root_folder = POLYFEM_DATA_DIR + std::string("/differentiable/optimizations/") + name + "/";
// 	json opt_args;
// 	if (!load_json(resolve_output_path(root_folder, "run.json"), opt_args))
// 		log_and_throw_adjoint_error("Failed to load optimization json file!");

// 	opt_args = AdjointOptUtils::apply_opt_json_spec(opt_args, false);

// 	for (auto &state_arg : opt_args["states"])
// 		state_arg["path"] = resolve_output_path(root_folder, state_arg["path"]);

// 	json state_args = opt_args["states"];
// 	std::shared_ptr<solver::AdjointNLProblem> nl_problem;
// 	std::vector<std::shared_ptr<State>> states(state_args.size());
// 	Eigen::VectorXd x;
// 	std::vector<std::shared_ptr<VariableToSimulation>> variable_to_simulations;
// 	{
// 		// create simulators based on json inputs
// 		int i = 0;
// 		for (const json &args : state_args)
// 		{
// 			json cur_args;
// 			if (!load_json(utils::resolve_path(args["path"], root_folder, false), cur_args))
// 				log_and_throw_adjoint_error("Can't find json for State {}", i);

// 			states[i++] = AdjointOptUtils::create_state(cur_args);
// 		}

// 		// initialize optimization variable and assign elastic parameters to simulators
// 		int ndof = 0;
// 		std::vector<int> variable_sizes;
// 		for (const auto &arg : opt_args["parameters"])
// 		{
// 			int size = AdjointOptUtils::compute_variable_size(arg, states);
// 			ndof += size;
// 			variable_sizes.push_back(size);
// 		}

// 		// define mappings from optimization variable x to material parameters in states
// 		for (const auto &arg : opt_args["variable_to_simulation"])
// 			variable_to_simulations.push_back(AdjointOptUtils::create_variable_to_simulation(arg, states, variable_sizes));

// 		x.setZero(ndof);
// 		int var = 0;
// 		for (const auto &arg : opt_args["parameters"])
// 		{
// 			x += variable_to_simulations[var++]->inverse_eval();
// 		}

// 		// define optimization objective -- sum of compliance of the same structure under different loads
// 		std::shared_ptr<SumCompositeForm> obj = std::dynamic_pointer_cast<SumCompositeForm>(AdjointOptUtils::create_form(opt_args["functionals"], variable_to_simulations, states));

// 		nl_problem = std::make_shared<solver::AdjointNLProblem>(obj, variable_to_simulations, states, opt_args);

// 		nl_problem->solution_changed(x);
// 	}

// 	auto nl_solver = AdjointOptUtils::make_nl_solver(opt_args["solver"]["nonlinear"]);

// 	// run the optimization for a few steps
// 	CHECK_THROWS_WITH(nl_solver->minimize(*nl_problem, x), Catch::Matchers::ContainsSubstring("Reached iteration limit"));

// 	// check if the objective at these steps are correct
// 	auto energies = read_energy(name);

// 	REQUIRE(energies[0] == Catch::Approx(955.23).epsilon(1e-4));
// 	REQUIRE(energies[energies.size() - 1] == Catch::Approx(20.7053).epsilon(1e-4));
// }<|MERGE_RESOLUTION|>--- conflicted
+++ resolved
@@ -90,8 +90,8 @@
 
 		/* forms */
 		std::shared_ptr<AdjointForm> obj = AdjointOptUtils::create_form(
-				opt_args["functionals"], var2sim, states);
-		
+			opt_args["functionals"], var2sim, states);
+
 		return {obj, var2sim, states};
 	}
 
@@ -134,23 +134,13 @@
 TEST_CASE("material-opt", tagsopt)
 {
 	const std::string name = "material-opt";
-<<<<<<< HEAD
-	// run_opt_new(name);
-	json params;
-	{
-		const std::string root_folder = POLYFEM_DATA_DIR + std::string("/differentiable/optimizations/") + name + "/";
-		json opt_args;
-		if (!load_json(resolve_output_path(root_folder, "run.json"), opt_args))
-			log_and_throw_adjoint_error("Failed to load optimization json file!");
-=======
 	const std::string root_folder = POLYFEM_DATA_DIR + std::string("/differentiable/optimizations/") + name + "/";
->>>>>>> a2f0bd9e
 
 	json opt_args;
 	load_json(root_folder + "run.json", opt_args);
 	for (auto &arg : opt_args["states"])
 		arg["path"] = root_folder + arg["path"].get<std::string>();
-	
+
 	auto [obj, var2sim, states] = prepare_test(opt_args);
 	auto nl_problem = std::make_shared<AdjointNLProblem>(obj, var2sim, states, opt_args);
 
@@ -164,49 +154,7 @@
 		variable_sizes.push_back(size);
 	}
 
-<<<<<<< HEAD
-		json state_args = opt_args["states"];
-		std::shared_ptr<solver::AdjointNLProblem> nl_problem;
-		std::vector<std::shared_ptr<State>> states(state_args.size());
-		Eigen::VectorXd x;
-		{
-			int i = 0;
-			for (const json &args : state_args)
-			{
-				json cur_args;
-				if (!load_json(utils::resolve_path(args["path"], root_folder, false), cur_args))
-					log_and_throw_adjoint_error("Can't find json for State {}", i);
-
-				states[i++] = AdjointOptUtils::create_state(cur_args);
-			}
-
-			const double E = 1e4;
-			const double nu = 0.8;
-			const double lambda = convert_to_lambda(states[0]->mesh->is_volume(), E, nu);
-			const double mu = convert_to_mu(E, nu);
-			x.resize(2);
-			x << lambda, mu;
-			x = x.array().log().eval();
-
-			std::vector<std::shared_ptr<VariableToSimulation>> variable_to_simulations;
-			{
-				const int n_elem = states[0]->mesh->n_elements();
-				std::vector<std::shared_ptr<Parametrization>> map_list = {std::make_shared<ExponentialMap>(), std::make_shared<PerBody2PerElem>(*(states[0]->mesh))};
-				CompositeParametrization composite_map(map_list);
-
-				variable_to_simulations.push_back(std::make_shared<ElasticVariableToSimulation>(states[0], composite_map));
-			}
-
-			for (auto &v2s : variable_to_simulations)
-				v2s->update(x);
-
-			std::shared_ptr<SumCompositeForm> sum = std::dynamic_pointer_cast<SumCompositeForm>(AdjointOptUtils::create_form(opt_args["functionals"], variable_to_simulations, states));
-
-			nl_problem = std::make_shared<AdjointNLProblem>(sum, variable_to_simulations, states, opt_args);
-		}
-=======
 	Eigen::VectorXd x = AdjointOptUtils::inverse_evaluation(opt_args["parameters"], ndof, variable_sizes, var2sim);
->>>>>>> a2f0bd9e
 
 	auto nl_solver = AdjointOptUtils::make_nl_solver(opt_args["solver"]["nonlinear"], opt_args["solver"]["linear"], 1);
 	CHECK_THROWS_WITH(nl_solver->minimize(*nl_problem, x), Catch::Matchers::ContainsSubstring("Reached iteration limit"));
@@ -248,20 +196,12 @@
 {
 	const std::string name = "topology-opt";
 	const std::string root_folder = POLYFEM_DATA_DIR + std::string("/differentiable/optimizations/") + name + "/";
-<<<<<<< HEAD
-	json opt_args;
-	if (!load_json(resolve_output_path(root_folder, "run.json"), opt_args))
-		log_and_throw_adjoint_error("Failed to load optimization json file!");
-
-	opt_args = AdjointOptUtils::apply_opt_json_spec(opt_args, false);
-=======
->>>>>>> a2f0bd9e
 
 	json opt_args;
 	load_json(root_folder + "run.json", opt_args);
 	for (auto &arg : opt_args["states"])
 		arg["path"] = root_folder + arg["path"].get<std::string>();
-	
+
 	auto [obj, var2sim, states] = prepare_test(opt_args);
 	auto nl_problem = std::make_shared<AdjointNLProblem>(obj, var2sim, states, opt_args);
 
@@ -270,52 +210,9 @@
 	std::vector<int> variable_sizes;
 	for (const auto &arg : opt_args["parameters"])
 	{
-<<<<<<< HEAD
-		// create simulators based on json inputs
-		int i = 0;
-		for (const json &args : state_args)
-		{
-			json cur_args;
-			if (!load_json(utils::resolve_path(args["path"], root_folder, false), cur_args))
-				log_and_throw_adjoint_error("Can't find json for State {}", i);
-
-			states[i++] = AdjointOptUtils::create_state(cur_args);
-		}
-		states[0]->set_log_level(static_cast<spdlog::level::level_enum>(0));
-
-		// define mappings from optimization variable x to material parameters in states
-		for (const auto &arg : opt_args["variable_to_simulation"])
-			variable_to_simulations.push_back(AdjointOptUtils::create_variable_to_simulation(arg, states, {}));
-
-		// initialize optimization variable and assign elastic parameters to simulators
-		int ndof = 0;
-		for (const auto &arg : opt_args["parameters"])
-			ndof += arg["number"].get<int>();
-
-		x.setZero(ndof);
-		int accumulative = 0;
-		for (const auto &arg : opt_args["parameters"])
-		{
-			Eigen::VectorXd tmp(arg["number"].get<int>());
-			if (arg["initial"].is_array())
-				nlohmann::adl_serializer<Eigen::VectorXd>::from_json(arg["initial"], tmp);
-			else if (arg["initial"].is_number())
-				tmp.setConstant(arg["initial"].get<double>());
-			x.segment(accumulative, tmp.size()) = tmp;
-			accumulative += tmp.size();
-		}
-
-		// define optimization objective -- sum of compliance of the same structure under different loads
-		std::shared_ptr<SumCompositeForm> obj = std::dynamic_pointer_cast<SumCompositeForm>(AdjointOptUtils::create_form(opt_args["functionals"], variable_to_simulations, states));
-
-		nl_problem = std::make_shared<solver::AdjointNLProblem>(obj, variable_to_simulations, states, opt_args);
-
-		nl_problem->solution_changed(x);
-=======
 		int size = AdjointOptUtils::compute_variable_size(arg, states);
 		ndof += size;
 		variable_sizes.push_back(size);
->>>>>>> a2f0bd9e
 	}
 
 	Eigen::VectorXd x = AdjointOptUtils::inverse_evaluation(opt_args["parameters"], ndof, variable_sizes, var2sim);
@@ -399,36 +296,14 @@
 TEST_CASE("shape-stress-opt", tagsopt)
 {
 	const std::string root_folder = POLYFEM_DATA_DIR + std::string("/differentiable/optimizations/") + "shape-stress-opt" + "/";
-	
+
 	json opt_args;
-<<<<<<< HEAD
-	if (!load_json(resolve_output_path(root_folder, "run.json"), opt_args))
-		log_and_throw_adjoint_error("Failed to load optimization json file!");
-
-	opt_args = AdjointOptUtils::apply_opt_json_spec(opt_args, false);
-
-	for (auto &state_arg : opt_args["states"])
-		state_arg["path"] = resolve_output_path(root_folder, state_arg["path"]);
-
-	json state_args = opt_args["states"];
-	std::vector<std::shared_ptr<State>> states(state_args.size());
-	int i = 0;
-	for (const json &args : state_args)
-	{
-		json cur_args;
-		if (!load_json(utils::resolve_path(args["path"], root_folder, false), cur_args))
-			log_and_throw_adjoint_error("Can't find json for State {}", i);
-
-		states[i++] = AdjointOptUtils::create_state(cur_args);
-	}
-=======
 	load_json(root_folder + "run.json", opt_args);
 	for (auto &arg : opt_args["states"])
 		arg["path"] = root_folder + arg["path"].get<std::string>();
-	
+
 	auto [obj, var2sim, states] = prepare_test(opt_args);
 	auto nl_problem = std::make_shared<AdjointNLProblem>(obj, var2sim, states, opt_args);
->>>>>>> a2f0bd9e
 
 	/* DOF */
 	int ndof = 0;

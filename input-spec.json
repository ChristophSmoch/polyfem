--- conflicted
+++ resolved
@@ -2858,7 +2858,6 @@
         "doc": "value"
     },
     {
-<<<<<<< HEAD
         "pointer": "/boundary_conditions/dirichlet_boundary/*/time_reference",
         "default": [],
         "type": "list",
@@ -2871,15 +2870,12 @@
     },
     {
         "pointer": "/boundary_conditions/dirichlet_boundary/*/interpolation",
-=======
-        "pointer": "/boundary_conditions/dirichlet_boundary/*/interpolation",
         "type": "list",
         "default": [],
         "doc": "interpolation of boundary condition"
     },
     {
         "pointer": "/boundary_conditions/dirichlet_boundary/*/interpolation/*",
->>>>>>> 87054262
         "type": "object",
         "required": [
             "type"

--- conflicted
+++ resolved
@@ -1,37 +1,39 @@
 #include "Mesh3D.hpp"
 
-<<<<<<< HEAD
+
 namespace poly_fem
 {
 	void Mesh3D::refine(const int n_refiniment)
 	{
 		//TODO implement me
 		assert(false);
-=======
-namespace poly_fem{
-	bool Mesh3D::load(Mesh &mesh, const std::string &path){
-		string filename = path + ".HYBRID";
-		FILE *f = fopen(filename.data(), "rt");
+	}
+
+	bool Mesh3D::load(const std::string &path)
+	{
+		FILE *f = fopen(path.data(), "rt");
 		if (!f) return false;
 
 		int nv, np, nh;
 		fscanf(f, "%d %d %d", &nv, &np, &nh);
 		nh /= 3;
 
-		mesh.V.resize(3, nv); mesh.Vs.resize(nv);
+		mesh_.points.resize(3, nv);
+		mesh_.vertices.resize(nv);
+
 		for (int i = 0; i<nv; i++) {
 			double x, y, z;
 			fscanf(f, "%lf %lf %lf", &x, &y, &z);
-			mesh.V(0, i) = x;
-			mesh.V(1, i) = y;
-			mesh.V(2, i) = z;
-			Hybrid_V v;
+			mesh_.points(0, i) = x;
+			mesh_.points(1, i) = y;
+			mesh_.points(2, i) = z;
+			Vertex v;
 			v.id = i;
-			mesh.Vs[i] = v;
-		}
-		mesh.Fs.resize(np);
+			mesh_.vertices[i] = v;
+		}
+		mesh_.faces.resize(np);
 		for (int i = 0; i<np; i++) {
-			Hybrid_F &p = mesh.Fs[i];
+			Face &p = mesh_.faces[i];
 			p.id = i;
 			int nw;
 
@@ -41,9 +43,9 @@
 				fscanf(f, "%d", &(p.vs[j]));
 			}
 		}
-		mesh.Hs.resize(nh);
+		mesh_.elements.resize(nh);
 		for (int i = 0; i<nh; i++) {
-			Hybrid &h = mesh.Hs[i];
+			Element &h = mesh_.elements[i];
 			h.id = i;
 
 			int nf;
@@ -54,7 +56,7 @@
 				fscanf(f, "%d", &(h.fs[j]));
 			}
 
-			for (auto fid : h.fs)h.vs.insert(h.vs.end(), mesh.Fs[fid].vs.begin(), mesh.Fs[fid].vs.end());
+			for (auto fid : h.fs)h.vs.insert(h.vs.end(), mesh_.faces[fid].vs.begin(), mesh_.faces[fid].vs.end());
 			sort(h.vs.begin(), h.vs.end()); h.vs.erase(unique(h.vs.begin(), h.vs.end()), h.vs.end());
 
 			int tmp; fscanf(f, "%d", &tmp);
@@ -66,49 +68,49 @@
 		}
 		for (int i = 0; i<nh; i++) {
 			int tmp;
-			fscanf(f, "%d", &(mesh.Hs[i].hex));
+			fscanf(f, "%d", &tmp);
+			mesh_.elements[i].hex = tmp;
 		}
 
 		fclose(f);
 
-		Navigation3D::prepare_mesh(mesh);
+		Navigation3D::prepare_mesh(mesh_);
 		return true;
 	}
 
-	bool Mesh3D::save(Mesh &mesh, const std::string &path) const{
+	bool Mesh3D::save(const std::string &path) const{
 
 		std::fstream f(path, std::ios::out);
 
-		f << mesh.V.cols() << " " << mesh.Fs.size() << " " << 3 * mesh.Hs.size() << std::endl;
-		for (int i = 0; i<mesh.V.cols(); i++)
-			f << mesh.V(0, i) << " " << mesh.V(1, i) << " " << mesh.V(2, i) << std::endl;
-
-		for (auto f_ : mesh.Fs) {
+		f << mesh_.points.cols() << " " << mesh_.faces.size() << " " << 3 * mesh_.elements.size() << std::endl;
+		for (int i = 0; i<mesh_.points.cols(); i++)
+			f << mesh_.points(0, i) << " " << mesh_.points(1, i) << " " << mesh_.points(2, i) << std::endl;
+
+		for (auto f_ : mesh_.faces) {
 			f << f_.vs.size() << " ";
 			for (auto vid : f_.vs)
 				f << vid << " ";
 			f << std::endl;
 		}
 
-		for (uint32_t i = 0; i < mesh.Hs.size(); i++) {
-			f << mesh.Hs[i].fs.size() << " ";
-			for (auto fid : mesh.Hs[i].fs)
+		for (uint32_t i = 0; i < mesh_.elements.size(); i++) {
+			f << mesh_.elements[i].fs.size() << " ";
+			for (auto fid : mesh_.elements[i].fs)
 				f << fid << " ";
 			f << std::endl;
-			f << mesh.Hs[i].fs_flag.size() << " ";
-			for (auto f_flag : mesh.Hs[i].fs_flag)
+			f << mesh_.elements[i].fs_flag.size() << " ";
+			for (auto f_flag : mesh_.elements[i].fs_flag)
 				f << f_flag << " ";
 			f << std::endl;
 		}
 
-		for (uint32_t i = 0; i < mesh.Hs.size(); i++) {
-			f << mesh.Hs[i].hex << std::endl;
+		for (uint32_t i = 0; i < mesh_.elements.size(); i++) {
+			f << mesh_.elements[i].hex << std::endl;
 		}
 
 		f.close();
 
 		return true;
->>>>>>> 912e6b38
 	}
 
 
@@ -132,22 +134,7 @@
 
 	void Mesh3D::point(const int global_index, Eigen::MatrixXd &pt) const
 	{
-		//TODO implement me
-		assert(false);
-	}
-
-	bool Mesh3D::load(const std::string &path)
-	{
-		//TODO implement me
-		assert(false);
-
-		Navigation3D::prepare_mesh(mesh_);
-		Navigation3D::build_connectivity(mesh_);
-	}
-	bool Mesh3D::save(const std::string &path) const
-	{
-		//TODO implement me
-		assert(false);
+		pt = mesh_.points.row(global_index);
 	}
 
 	void Mesh3D::get_edges(Eigen::MatrixXd &p0, Eigen::MatrixXd &p1)
@@ -157,17 +144,26 @@
 	}
 
 		//get nodes ids
+
+	int Mesh3D::face_node_id(const int edge_id) const
+	{
+		//TODO implement me
+		assert(false);
+	}
+
 	int Mesh3D::edge_node_id(const int edge_id) const
 	{
 		//TODO implement me
 		assert(false);
 	}
+
 	int Mesh3D::vertex_node_id(const int vertex_id) const
 	{
 		//TODO implement me
 		assert(false);
 	}
-	bool Mesh3D::node_id_from_edge_index(const Navigation3D::Index &index, int &id) const
+
+	bool Mesh3D::node_id_from_face_index(const Navigation3D::Index &index, int &id) const
 	{
 		//TODO implement me
 		assert(false);
@@ -175,16 +171,25 @@
 
 
 		//get nodes positions
+
+	Eigen::MatrixXd Mesh3D::node_from_element(const int el_id) const
+	{
+		//TODO implement me
+		assert(false);
+	}
+
 	Eigen::MatrixXd Mesh3D::node_from_edge_index(const Navigation3D::Index &index) const
 	{
 		//TODO implement me
 		assert(false);
 	}
+
 	Eigen::MatrixXd Mesh3D::node_from_face(const int face_id) const
 	{
 		//TODO implement me
 		assert(false);
 	}
+	
 	Eigen::MatrixXd Mesh3D::node_from_vertex(const int vertex_id) const
 	{
 		//TODO implement me
@@ -192,26 +197,29 @@
 	}
 
 		//navigation wrapper
-	Navigation3D::Index Mesh3D::get_index_from_face(int f, int lv = 0) const
-	{
-		//TODO implement me
-		assert(false);
+	Navigation3D::Index Mesh3D::get_index_from_element_face(int hi, int lf, int lv) const
+	{
+		return Navigation3D::get_index_from_element_face(mesh_, hi, lf, lv);
 	}
 
 		// Navigation in a surface mesh
 	Navigation3D::Index Mesh3D::switch_vertex(Navigation3D::Index idx) const
 	{
-		//TODO implement me
-		assert(false);
-	}
+		return Navigation3D::switch_vertex(mesh_, idx);
+	}
+
 	Navigation3D::Index Mesh3D::switch_edge(Navigation3D::Index idx) const
 	{
-		//TODO implement me
-		assert(false);
-	}
+		return Navigation3D::switch_edge(mesh_, idx);
+	}
+
 	Navigation3D::Index Mesh3D::switch_face(Navigation3D::Index idx) const
 	{
-		//TODO implement me
-		assert(false);
+		return Navigation3D::switch_face(mesh_, idx);
+	}
+
+	Navigation3D::Index Mesh3D::switch_element(Navigation3D::Index idx) const
+	{
+		return Navigation3D::switch_element(mesh_, idx);
 	}
 }